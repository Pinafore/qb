--- conflicted
+++ resolved
@@ -24,12 +24,6 @@
 def present_question(question, state, events, player=-1):
     assert state in kSTATE, "Invalid state %s" % state
 
-<<<<<<< HEAD
-    show_score(even_score,
-               odd_score,
-               "EVEN TEAM",
-               "ODD TEAM",
-=======
     if question > 26:
         return
 
@@ -39,7 +33,6 @@
     show_score(odd_score,
                even_score,
                "ODD TEAM", "EVEN TEAM",
->>>>>>> 0f6f235e
                left_color="RED",
                right_color="YELLOW")
     print("Question %i" % question)
