# TODO:
#
# Make sure runs with existing python trie
# Add in training for a guesser
# Add in demo for guessing
# C++ implementation
# KN scoring
# Implement guesser interface

from collections import defaultdict
import time
import ctypes

from unidecode import unidecode
from nltk import ngrams

from qanta import logging
from qanta.util.build_whoosh import text_iterator
from qanta.util.environment import QB_QUESTION_DB, QB_WIKI_LOCATION
<<<<<<< HEAD
from qanta.util.constants import CLM_PATH, QB_SOURCE_LOCATION, MIN_APPEARANCES

import clm
=======
from qanta.util.constants import CLM_PATH, QB_SOURCE_LOCATION, QB_STOP_WORDS, \
    MIN_APPEARANCES, CLM_ORDER, CLM_COMPARE, CLM_VOCAB, \
    CLM_CUTOFF, CLM_SLOP, CLM_GIVE_SCORE, CLM_LOG_LENGTH, CLM_CENSOR_SLOP, \
    CLM_MAX_LENGTH, CLM_MIN_SPAN, CLM_START_RANK, CLM_UNK_TOK, CLM_START_TOK, \
    CLM_END_TOK, CLM_HASH_NAMES, CLM_MAX_SPAN

from clm import ctrie
from clm.trie import TrieLanguageModel
from clm.lm_base import LanguageModelBase
>>>>>>> 214db693
from qanta.util.io import safe_open

log = logging.get(__name__)

kLEFT_PAD = '<s>'




def pretty_debug(name, result, max_width=10):
    if not result:
        return ""

    length = max(len(result[x]) for x in result)
    display = defaultdict(str)
    display[0] = name

    start_row = 1
    for ii in range(length):
        if ii % max_width == 0:
            if ii > 0:
                start_row += len(result)
                display[start_row] = ""
                start_row += 1

            for jj, val in enumerate(sorted(result)):
                display[start_row + jj] = "%s\t" % val

        for jj, val in enumerate(sorted(result)):
            display[start_row + jj] += "%s\t" % str(result[val][ii])

    return "\n".join(display[x] for x in sorted(display))


class DistCounter:
    def __init__(self):
        self._total = 0
        self._bins = 0
        self._counts = defaultdict(int)

    def __len__(self):
        return len(self._counts)

    def inc(self, word, count=1):
        self._counts[word] += count
        self._total += count
        assert self._total >= 0, "Total cannot go negative"
        assert self._counts[word] >= 0, "Element count cannot go negative"
        if self._counts[word] == 0:
            del self._counts[word]

    def __getitem__(self, word):
        return self._counts.get(word, 0)

    def __iter__(self):
        for ii in self._counts:
            if self._counts[ii] > 0:
                yield ii

    def B(self):
        return len(self._counts)

    def N(self):
        return self._total

    def freq(self, word):
        if self._total == 0:
            return 0
        return self._counts.get(word, 0) / float(self._total)


class LanguageModelReader(LanguageModelBase):
    def __init__(self, lm_file, interp=0.8, smooth=0.001,
                 min_span=CLM_MIN_SPAN, start_rank=CLM_START_RANK,
                 cutoff=CLM_CUTOFF, slop=CLM_SLOP,
                 give_score=CLM_GIVE_SCORE, log_length=CLM_LOG_LENGTH,
                 censor_slop=CLM_CENSOR_SLOP,
                 hash_names=CLM_HASH_NAMES, max_span=CLM_MAX_SPAN,
                 stopwords=QB_STOP_WORDS):

        super().__init__()
        self._loaded_lms = set()
        self._datafile = lm_file
        self._lm = ctrie.JelinekMercerFeature()
        self._sentence = ctrie.intArray(CLM_MAX_LENGTH)
        self._sentence_length = 0
        self._sentence_hash = 0
        self._vocab_final = True
        self._hash_names = hash_names
        self._stopwords = stopwords
        self._vocab = {}
        self._corpora = {}
        self._sort_voc = None

        assert(max_span >= min_span), "Max span %i must be greater than min %i" % \
            (max_span, min_span)

        self.set_params(interp, min(min_span, max_span), max(min_span, max_span),
                        start_rank, smooth, cutoff, slop, censor_slop, give_score,
                        log_length, stopwords)

    def set_params(self, interp, min_span, max_span, start_rank, smooth,
                   cutoff, slop, censor_slop, give_score,
                   log_length, stopwords):
        assert isinstance(min_span, int), "Got bad span %s" % str(min_span)
        self._lm.set_interpolation(interp)
        self._lm.set_slop(slop)
        self._lm.set_cutoff(cutoff)
        self._lm.set_min_span(min_span)
        self._lm.set_max_span(max_span)
        self._lm.set_smooth(smooth)
        self._lm.set_min_start_rank(start_rank)
        self._lm.set_score(give_score)
        self._lm.set_log_length(log_length)
        self._lm.set_censor_slop(censor_slop)
        self._stopwords = stopwords

    def init(self):
        filename = "%s.txt" % self._datafile
        log.info("Opening %s for LM input" % filename)
        infile = open(filename)
        num_lms = int(infile.readline())

        vocab_size = int(infile.readline())
        for i in range(vocab_size):
            self._vocab[infile.readline().strip()] = i
        if vocab_size > 100:
            log.info("Done reading %i vocab (Python)" % vocab_size)

        for i in range(num_lms):
            line = infile.readline()
            log.info("LINE {}: {}".format(i, line))
            corpus, compare = line.split()
            self._corpora[corpus] = i

        corpora_keys = list(self._corpora.keys())
        if len(corpora_keys) > 10:
            log.info(corpora_keys[:10])

        self._lm.read_vocab("%s.txt" % self._datafile)

        # Add stop words that are in vocabulary (unknown word is 0)
        for i in [self.vocab_lookup(x) for x in self._stopwords if self.vocab_lookup(x) != 0]:
            self._lm.add_stop(i)

        # Load comparisons language model
        for i in [x for x in self._corpora if x.startswith("compare")]:
            self._loaded_lms.add(self._corpora[i])
            self._lm.read_counts("%s/%i" % (self._datafile, self._corpora[i]))

    def verbose_feature(self, corpus, guess, sentence):
        """
        Debug what's going on
        """

        result = defaultdict(list)
        reverse_vocab = dict((y, x) for x, y in self._vocab.items())

        tokenized = list(self.tokenize_and_censor(sentence))
        norm_title = self.normalize_title(corpus, guess)
        if norm_title not in self._corpora:
            return result
        guess_id = self._corpora[norm_title]

        # Get the counts of words in unigram and bigram
        for ii, jj in ngrams(tokenized, CLM_ORDER):
            result["wrd"].append(reverse_vocab[ii][:7])
            result["uni_cnt"].append(self._lm.unigram_count(guess_id, ii))
            result["bi_cnt"].append(self._lm.bigram_count(guess_id, ii, jj))

        return result

    def preprocess_and_cache(self, sentence):
        if self._sentence_hash != hash(sentence):
            self._sentence_hash = hash(sentence)
            tokenized = list(self.tokenize_and_censor(sentence))
            self._sentence_length = len(tokenized)
            assert self._sentence_length < kMAX_TEXT_LENGTH
            for ii, ww in enumerate(tokenized):
                self._sentence[ii] = ww        

    def dict_feat(self, corpus, guess, sentence):
        """
        Return a dictionary of the features
        """
        
        self.preprocess_and_cache(sentence)
        guess_id = self._corpora[norm_title]
        if guess_id not in self._loaded_lms:
            self._lm.read_counts("%s/%i" % (self._datafile, guess_id))
            self._loaded_lms.add(guess_id)
                
        feat = self._lm.feature(corpus, guess_id, self._sentence, self._sentence_length)

        d = {}
        for ii in feat.split():
            if ":" in ii:
                key, val = ii.split(":")
            else:
                key = ii
                val = 1
            d[key] = val
        return d
              
    def feature_line(self, corpus, guess, sentence):
        self.preprocess_and_cache(sentence)
        
        norm_title = self.normalize_title(corpus, guess)
        if norm_title not in self._corpora or self._sentence_length == 0:
            return ""
        else:
            guess_id = self._corpora[norm_title]
            if guess_id not in self._loaded_lms:
                self._lm.read_counts("%s/%i" % (self._datafile, guess_id))
                self._loaded_lms.add(guess_id)

            feat = self._lm.feature(corpus, guess_id, self._sentence, self._sentence_length)

            if self._hash_names:
                result = []
                for ii in feat.split():
                    if "_" in ii:
                        if ":" in ii:
                            name, val = ii.split(":")
                            hashed_name = ctypes.c_uint32(hash(name)).value
                            result.append("%i:%s" % (hashed_name, val))
                        else:
                            result.append("%i" % ctypes.c_uint32(hash(ii)).value)
                    else:
                        result.append(ii)
                return " ".join(result)
            else:
                return feat


class LanguageModelWriter(LanguageModelBase):
    def __init__(self, vocab_size, comparison_corpora, order=2):
        super().__init__()
        self._vocab_size = vocab_size
        self._vocab_final = False
        self._vocab = {}
        self._compare = comparison_corpora

        self._order = order
        self._training_counts = DistCounter()
        self._lms = {}
        self._sort_voc = None

        # Unigram counts

    def train_seen(self, word, count=1):
        """
        Tells the language model that a word has been seen @count times.  This
        will be used to build the final vocabulary.
        """
        assert not self._vocab_final, \
            "Trying to add new words to finalized vocab"

        self._training_counts.inc(word, count)

    def finalize(self, vocab=None):
        """
        Fixes the vocabulary as static, prevents keeping additional vocab from
        being added
        """
        self._vocab_final = True
        if vocab is None:
            self._vocab_size = min(len(self._training_counts),
                                   self._vocab_size)
            vocab = sorted(self._training_counts)
            vocab = sorted(vocab, key=lambda x: self._training_counts[x],
                           reverse=True)[:self._vocab_size]

            # Add three for unk, start, and end
            self._vocab = dict((x, y + 3) for y, x in enumerate(vocab))

            for vv, ii in enumerate([CLM_UNK_TOK, CLM_START_TOK, CLM_END_TOK]):
                assert ii not in self._vocab, \
                    "%s already in from %s" % (ii, str(self._vocab.keys()))
                self._vocab[ii] = vv

            self._sort_voc = sorted(self._vocab, key=lambda x: self._vocab[x])
        else:
            self._vocab = vocab

        # -------------------------------------------------
        # Add one for the unknown tokens
        del self._training_counts
        return self._vocab

    def add_counts(self, corpus, sentence):

        if corpus not in self._lms:
            self._lms[corpus] = TrieLanguageModel(self._order, 1)

        # TODO: add start/end tokens (perhaps as option)
        for ii in ngrams(self.tokenize_and_censor(sentence), self._order,
                         pad_left=True, left_pad_symbol=CLM_START_TOK,
                         pad_right=True, right_pad_symbol=CLM_END_TOK):
            self._lms[corpus].add_count(ii)

    def add_train(self, corpus, title, sentence):
        """
        Add the counts associated with a sentence.
        """
        norm_title = self.normalize_title(corpus, title)
        comp = self.compare(norm_title)

        self.add_counts(norm_title, sentence)
        for ii in range(self._compare):
            if comp != ii:
                self.add_counts("compare_%i" % ii, sentence)

    def compare(self, title):
        return hash(title) % self._compare

    def write_vocab(self, outfile):
        """
        Write the text-based language model to a file
        """

        # TODO(jbg): actually write the correct mean and variance

        outfile.write("%i\n" % self.num_corpora())
        outfile.write("%i\n" % len(self._vocab))
        vocab_size = len(self._vocab)
        for ii in self._sort_voc:
            outfile.write("%s\n" % ii)
        if vocab_size > 100:
            log.info("Done writing vocab")

        corpus_num = 0
        for cc in self.corpora():
            outfile.write("%s %i\n" % (cc, self.compare(cc)))

            if corpus_num % 100 == 0:
                log.info("Corpus compare {} {}".format(cc, self.compare(cc)))

            corpus_num += 1

<<<<<<< HEAD
    def corpora(self):
        for ii in sorted(self._unigram):
            yield ii

    def write_corpus(self, corpus, offset, outfile):
        assert(corpus in self._obs_counts), "%s not in corpora %s" % \
            (str(corpus), str(self._obs_counts.keys())[:80])
        num_contexts = len(self._obs_counts[corpus].keys())
        outfile.write("%s %i %i\n" % (corpus, offset, num_contexts))
=======
    def write_corpus(self, corpus_name, id, file):
        self._lms[corpus_name].write_lm(id, file)
>>>>>>> 214db693

    def num_corpora(self):
        return len(self._lms)

    def corpora(self):
        for ii in sorted(self._lms):
            yield ii


def build_clm(lm_out=CLM_PATH, vocab_size=CLM_VOCAB, global_lms=CLM_COMPARE,
              max_pages=-1):
    log.info("Training LM with pages appearing %i times" % MIN_APPEARANCES)

    lm = LanguageModelWriter(vocab_size, global_lms)
    num_docs = 0
    background = defaultdict(int)
    # Initialize language models
    for title, text in text_iterator(True, QB_WIKI_LOCATION,
                                     True, QB_QUESTION_DB,
                                     True, QB_SOURCE_LOCATION,
                                     max_pages,
                                     min_pages=MIN_APPEARANCES):
        num_docs += 1
        if num_docs % 500 == 0:
            log.info("{} {}".format(unidecode(title), num_docs))
            log.info(str(list(lm.tokenize_without_censor(text[100:200]))))

        for tt in lm.tokenize_without_censor(text):
            background[tt] += 1

    # Create the vocabulary
    for ii in background:
        lm.train_seen(ii, background[ii])
    vocab = lm.finalize()
    log.info(str(vocab)[:80])
    log.info("Vocab size is {} from {} docs".format(len(vocab), num_docs))
    del background

    # Train the language model
    doc_num = 0
    for corpus, qb, wiki, source in [("wiki", False, True, False),
                                     ("qb", True, False, False),
                                     ("source", False, False, True)
                                     ]:
        # Add training data
        start = time.time()
        for title, text in text_iterator(wiki, QB_WIKI_LOCATION,
                                         qb, QB_QUESTION_DB,
                                         source, QB_SOURCE_LOCATION,
                                         max_pages,
                                         min_pages=MIN_APPEARANCES):
            doc_num += 1
            if doc_num % 500 == 0 or time.time() - start > 10:
                log.info("Adding train doc %i, %s (%s)" %
                         (doc_num, unidecode(title), corpus))
                start = time.time()
            lm.add_train(corpus, title, text)

    log.info("Done training")
    if lm_out:
        # Create the extractor object and write out the pickle
        with safe_open("%s.txt" % lm_out, 'w') as f:
            lm.write_vocab(f)

        for ii, cc in enumerate(lm.corpora()):
            with safe_open("%s/%i" % (lm_out, ii), 'w') as f:
                        if ii % 100 == 0:
                            log.info("Write LM corpus %s to %s" %
                                     (cc, "%s/%i" % (lm_out, ii)))
                            lm.write_corpus(cc, ii, f)


if __name__ == "__main__":
    build_clm(max_pages=15)<|MERGE_RESOLUTION|>--- conflicted
+++ resolved
@@ -17,11 +17,6 @@
 from qanta import logging
 from qanta.util.build_whoosh import text_iterator
 from qanta.util.environment import QB_QUESTION_DB, QB_WIKI_LOCATION
-<<<<<<< HEAD
-from qanta.util.constants import CLM_PATH, QB_SOURCE_LOCATION, MIN_APPEARANCES
-
-import clm
-=======
 from qanta.util.constants import CLM_PATH, QB_SOURCE_LOCATION, QB_STOP_WORDS, \
     MIN_APPEARANCES, CLM_ORDER, CLM_COMPARE, CLM_VOCAB, \
     CLM_CUTOFF, CLM_SLOP, CLM_GIVE_SCORE, CLM_LOG_LENGTH, CLM_CENSOR_SLOP, \
@@ -31,7 +26,6 @@
 from clm import ctrie
 from clm.trie import TrieLanguageModel
 from clm.lm_base import LanguageModelBase
->>>>>>> 214db693
 from qanta.util.io import safe_open
 
 log = logging.get(__name__)
@@ -372,20 +366,12 @@
 
             corpus_num += 1
 
-<<<<<<< HEAD
     def corpora(self):
         for ii in sorted(self._unigram):
             yield ii
 
-    def write_corpus(self, corpus, offset, outfile):
-        assert(corpus in self._obs_counts), "%s not in corpora %s" % \
-            (str(corpus), str(self._obs_counts.keys())[:80])
-        num_contexts = len(self._obs_counts[corpus].keys())
-        outfile.write("%s %i %i\n" % (corpus, offset, num_contexts))
-=======
     def write_corpus(self, corpus_name, id, file):
         self._lms[corpus_name].write_lm(id, file)
->>>>>>> 214db693
 
     def num_corpora(self):
         return len(self._lms)
