--- conflicted
+++ resolved
@@ -5,114 +5,14 @@
   n_cores: 16
   n_guesses: 50
 buzzer_word_skip: 2
-embedding_dimension: 300
 expo_questions: data/internal/expo/2016_hsnct.csv
+
 guesser_word_skip: -1
-<<<<<<< HEAD
-guessers:
-  Dan:
-    batch_size: 512
-    class: qanta.guesser.dan.DanGuesser
-    enabled: false
-    gradient_clip: 0.25
-    lowercase: true
-    lr: 0.001
-    luigi_dependency: qanta.pipeline.guesser.EmptyTask
-    n_hidden_layers: 1
-    n_hidden_units: 1000
-    n_wiki_sentences: 5
-    nn_dropout: 0.265
-    sm_dropout: 0.158
-    use_wiki: false
-    wiki_title_replace_token: ''
-    combined_ngrams: true
-    unigrams: true
-    bigrams: false
-    trigrams: false
-    pooling: avg # [avg, max]
-    combined_max_vocab_size: 300000
-    unigram_max_vocab_size: null
-    bigram_max_vocab_size: 50000
-    trigram_max_vocab_size: 50000
-  ElasticSearch:
-    class: qanta.guesser.elasticsearch.ElasticSearchGuesser
-    enabled: true
-    luigi_dependency: qanta.pipeline.guesser.EmptyTask
-    many_docs: false
-    n_cores: 15
-    normalize_score_by_length: true
-    qb_boost: 1
-    use_all_wikipedia: false
-    use_qb: true
-    use_wiki: true
-    wiki_boost: 1
-  EntityRNN:
-    batch_size: 256
-    bidirectional: true
-    class: qanta.guesser.rnn_entity.RnnEntityGuesser
-    dropout_prob: 0.25
-    enabled: false
-    features:
-    - word
-    word_mention_tokens: false
-    learning_rate: 0.001
-    luigi_dependency: qanta.pipeline.guesser.EmptyTask
-    max_epochs: 100
-    max_grad_norm: 1.0
-    n_hidden_layers: 1
-    n_hidden_units: 1000
-    n_wiki_sentences: 10
-    rnn_type: gru
-    sm_dropout_before_linear: false
-    sm_dropout_prob: 0.15
-    use_cove: false
-    use_locked_dropout: false
-    use_triviaqa: false
-    use_wiki: false
-    wiki_loss_coefficient: 1.0
-    variational_dropout_prob: 0.25
-    weight_decay: 0
-  Tfidf:
-    class: qanta.guesser.tfidf.TfidfGuesser
-    enabled: false
-    luigi_dependency: qanta.pipeline.guesser.EmptyTask
-  Tied:
-    batch_size: 512
-    class: qanta.guesser.tied.TiedGuesser
-    enabled: false
-    gradient_clip: 0.25
-    lowercase: true
-    lr: 0.001
-    luigi_dependency: qanta.pipeline.guesser.EmptyTask
-    n_hidden_layers: 1
-    n_hidden_units: 1000
-    n_wiki_sentences: 5
-    nn_dropout: 0.265
-    sm_dropout: 0.158
-    tied_l2: 0.0
-    use_wiki: false
-    wiki_title_replace_token: ''
-    encoder_type: rnn # [rnn, dan]
-  VowpalWabbit:
-    class: qanta.guesser.vw.VWGuesser
-    luigi_dependency: qanta.pipeline.guesser.EmptyTask
-    enabled: false
+n_guesses: 50
 
-    multiclass_one_against_all: false
-    multiclass_online_trees: true
-    l2: 0
-    l1: 0
-    passes: 100
-    learning_rate: 0.1
-    decay_learning_rate: 0.97
-    bits: 30
-    ngrams: [1, 2]
-    skips: [1]
-=======
->>>>>>> bebec990
-n_guesses: 50
 use_pretrained_embeddings: true
 word_embeddings: data/external/deep/glove.6B.300d.txt
+embedding_dimension: 300
 
 guessers:
   qanta.guesser.dan.DanGuesser:
@@ -165,14 +65,12 @@
       max_grad_norm: 1.0
       n_hidden_layers: 1
       n_hidden_units: 1000
-      n_tagme_sentences: 20
       n_wiki_sentences: 10
       rnn_type: gru
       sm_dropout_before_linear: false
       sm_dropout_prob: 0.15
       use_cove: false
       use_locked_dropout: false
-      use_tagme: false
       use_triviaqa: false
       use_wiki: false
       wiki_loss_coefficient: 1.0
