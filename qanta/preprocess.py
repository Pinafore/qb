import re
from typing import Tuple, List
import string

from qanta import logging
from nltk import word_tokenize
from sklearn.cross_validation import train_test_split


log = logging.get(__name__)


def clean_question(question: str):
    """
    Remove pronunciation guides and other formatting extras
    :param question:
    :return:
    """
    patterns = {
        '\n',
        ', for 10 points,',
        ', for ten points,',
        '--for 10 points--',
        'for 10 points, ',
        'for 10 points--',
        'for ten points, ',
        'for 10 points ',
        'for ten points ',
        ', ftp,'
        'ftp,',
        'ftp'
    }

    patterns |= set(string.punctuation)
    regex_pattern = '|'.join([re.escape(p) for p in patterns])
    regex_pattern += r'|\[.*?\]|\(.*?\)'

    return re.sub(regex_pattern, '', question.strip().lower())


def tokenize_question(text: str) -> List[str]:
    return word_tokenize(clean_question(text))


def format_guess(guess):
    return guess.strip().lower().replace(' ', '_').replace(':', '').replace('|', '')


<<<<<<< HEAD
def preprocess_dataset(data: Tuple[List[List[str]], List[str]], train_size=.9, vocab=None, class_to_i=None, i_to_class=None):
    for i in range(len(data[1])):
        data[1][i] = format_guess(data[1][i])
    classes = set(data[1])
    class_to_i = {} if class_to_i is None else class_to_i
    i_to_class = [] if i_to_class is None else i_to_class
    for i, ans_class in enumerate(classes):
        class_to_i[ans_class] = i
        i_to_class.append(ans_class)
=======
def preprocess_dataset(data: Tuple[List[List[str]], List[str]], train_size=.9,
                       vocab=None, class_to_i=None, i_to_class=None):
    for i in range(len(data[1])):
        data[1][i] = format_guess(data[1][i])
    classes = set(data[1])
    if class_to_i is None or i_to_class is None:
        class_to_i = {}
        i_to_class = []
        for i, ans_class in enumerate(classes):
            class_to_i[ans_class] = i
            i_to_class.append(ans_class)

>>>>>>> 82a9ac0b
    x_train = []
    y_train = []
    x_test = []
    y_test = []
<<<<<<< HEAD
    vocab = set() if vocab is None else vocab
=======
    if vocab is None:
        vocab = set()
>>>>>>> 82a9ac0b

    question_runs_with_answer = list(zip(data[0], data[1]))
    if train_size != 1:
        train, test = train_test_split(question_runs_with_answer, train_size=train_size)
    else:
        train = question_runs_with_answer
        test = []

    for q, ans in train:
        for sentence in q:
            q_text = tokenize_question(sentence)
            if len(q_text) > 0:
                for w in q_text:
                    vocab.add(w)
                x_train.append(q_text)
                y_train.append(class_to_i[ans])

    for q, ans in test:
        for sentence in q:
            q_text = tokenize_question(sentence)
            x_test.append(q_text)
            y_test.append(class_to_i[ans])

    return x_train, y_train, x_test, y_test, vocab, class_to_i, i_to_class<|MERGE_RESOLUTION|>--- conflicted
+++ resolved
@@ -46,40 +46,27 @@
     return guess.strip().lower().replace(' ', '_').replace(':', '').replace('|', '')
 
 
-<<<<<<< HEAD
-def preprocess_dataset(data: Tuple[List[List[str]], List[str]], train_size=.9, vocab=None, class_to_i=None, i_to_class=None):
-    for i in range(len(data[1])):
-        data[1][i] = format_guess(data[1][i])
-    classes = set(data[1])
-    class_to_i = {} if class_to_i is None else class_to_i
-    i_to_class = [] if i_to_class is None else i_to_class
-    for i, ans_class in enumerate(classes):
-        class_to_i[ans_class] = i
-        i_to_class.append(ans_class)
-=======
 def preprocess_dataset(data: Tuple[List[List[str]], List[str]], train_size=.9,
                        vocab=None, class_to_i=None, i_to_class=None):
     for i in range(len(data[1])):
         data[1][i] = format_guess(data[1][i])
     classes = set(data[1])
+
     if class_to_i is None or i_to_class is None:
         class_to_i = {}
         i_to_class = []
-        for i, ans_class in enumerate(classes):
-            class_to_i[ans_class] = i
+
+    for ans_class in classes:
+        if ans_class not in class_to_i:
+            class_to_i[ans_class] = len(class_to_i)
             i_to_class.append(ans_class)
 
->>>>>>> 82a9ac0b
     x_train = []
     y_train = []
     x_test = []
     y_test = []
-<<<<<<< HEAD
-    vocab = set() if vocab is None else vocab
-=======
     if vocab is None:
         vocab = set()
->>>>>>> 82a9ac0b
 
     question_runs_with_answer = list(zip(data[0], data[1]))
     if train_size != 1:
