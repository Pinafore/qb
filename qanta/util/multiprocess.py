--- conflicted
+++ resolved
@@ -6,16 +6,12 @@
 from qanta.config import conf
 from qanta.spark import create_spark_context
 
-<<<<<<< HEAD
 
-def _multiprocess(worker, inputs, n_cores=conf['buzzer']['n_cores'], info='',
-        multi=True):
-=======
 def queue_wrapper(func, inputs):
     real_inputs, queue = inputs
     queue.put(0)
     return func(*real_inputs)
->>>>>>> c9d6cc98
+  
 
 def _multiprocess(func, inputs, n_cores=0, info='', 
                   progress=True, multi=True, spark=None):
