--- conflicted
+++ resolved
@@ -11,13 +11,8 @@
 from qanta.datasets.quiz_bowl import QuestionDatabase
 from qanta.util import constants as c
 from qanta.buzzer import constants as bc
-<<<<<<< HEAD
 from qanta import logging
 from qanta.buzzer.util import GUESSERS, load_protobowl
-=======
-from qanta import qlogging
-from qanta.buzzer.util import GUESSERS
->>>>>>> 5b32db26
 from qanta.reporting.report_generator import ReportGenerator
 from qanta.util.multiprocess import _multiprocess
 
