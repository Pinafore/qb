import os
import luigi
from argparse import Namespace
from luigi import LocalTarget, Task, WrapperTask
from qanta.util import constants as c
from qanta.config import conf
from qanta.util.io import call, shell, make_dirs, safe_path
from qanta.reporting.vw_audit import parse_audit, audit_report
from qanta.guesser.abstract import AbstractGuesser
from qanta.buzzer import test as buzzer_test
from qanta.buzzer import constants as bc
from qanta.buzzer import configs as buzzer_configs
from qanta.buzzer.cost_sensitive import train_cost_sensitive
from qanta.buzzer.util import merge_dfs


class MergeGuesserDFs(Task):

    def output(self):
        return [LocalTarget(AbstractGuesser.guess_path(bc.GUESSES_DIR, fold)) \
                for fold in c.BUZZ_FOLDS]
        
    def run(self):
        merge_dfs()


class BuzzerModel(Task):

    def requires(self):
        yield MergeGuesserDFs()

    def output(self):
        cfg = getattr(buzzer_configs, conf['buzzer']['config'])
        return LocalTarget(cfg.model_dir)

    def run(self):
        make_dirs(safe_path('output/buzzers/'))
        args = Namespace(config=conf['buzzer']['config'], epochs=6, load=False)
        train_cost_sensitive(args)


class BuzzerBuzzes(Task):
    fold = luigi.Parameter()

    def requires(self):
        yield BuzzerModel()

    def output(self):
        return [
            LocalTarget(c.EXPO_BUZZ.format(self.fold)),
            LocalTarget(c.EXPO_FINAL.format(self.fold)),
            LocalTarget(c.VW_PREDICTIONS.format(self.fold)),
            LocalTarget(c.VW_META.format(self.fold))
            ]

    def run(self):
        make_dirs(safe_path('output/predictions/'))
        make_dirs(safe_path('output/expo/'))
        make_dirs(safe_path('output/vw_input/'))
        args = Namespace(fold=self.fold, config=conf['buzzer']['config'])
<<<<<<< HEAD
        buzzer_test.generate(args)

class AllBuzzes(WrapperTask):
    def requires(self):
        for fold in c.BUZZ_FOLDS:
            yield BuzzerBuzzes(fold=fold)
=======
        buzzer_test.generate(args)
>>>>>>> 59127283
<|MERGE_RESOLUTION|>--- conflicted
+++ resolved
@@ -58,13 +58,9 @@
         make_dirs(safe_path('output/expo/'))
         make_dirs(safe_path('output/vw_input/'))
         args = Namespace(fold=self.fold, config=conf['buzzer']['config'])
-<<<<<<< HEAD
         buzzer_test.generate(args)
 
 class AllBuzzes(WrapperTask):
     def requires(self):
         for fold in c.BUZZ_FOLDS:
-            yield BuzzerBuzzes(fold=fold)
-=======
-        buzzer_test.generate(args)
->>>>>>> 59127283
+            yield BuzzerBuzzes(fold=fold)