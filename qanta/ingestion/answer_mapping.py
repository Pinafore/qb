--- conflicted
+++ resolved
@@ -298,9 +298,6 @@
             q['page'] = answer_map[q['answer']]
 
 
-<<<<<<< HEAD
-def read_wiki_redirects(wiki_titles, redirect_csv_path=ALL_WIKI_REDIRECTS) -> Dict[str, str]:
-=======
 def questions_to_sqlite(qanta_questions, db_path):
     conn = sqlite3.connect(db_path)
     c = conn.cursor()
@@ -326,8 +323,7 @@
     conn.close()
 
 
-def read_wiki_redirects(redirect_csv_path=ALL_WIKI_REDIRECTS) -> Dict[str, str]:
->>>>>>> c0d14115
+def read_wiki_redirects(wiki_titles, redirect_csv_path=ALL_WIKI_REDIRECTS) -> Dict[str, str]:
     with open(redirect_csv_path) as f:
         redirect_lookup = {}
         n = 0
