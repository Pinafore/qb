from typing import List, Optional, Tuple
import json
import time
import pickle
import os
import shutil
import re
import string
from pprint import pformat

import numpy as np

import spacy
from spacy.tokens import Token

from sklearn.model_selection import train_test_split

import progressbar
import pycountry
<<<<<<< HEAD
# from cove import MTLSTM
=======
>>>>>>> 4a9ff48e

import torch
import torch.nn as nn
from torch.autograd import Variable
from torch.nn import functional as F
from torch.optim import Adam, lr_scheduler

from qanta import qlogging
from qanta.config import conf
from qanta.guesser.abstract import AbstractGuesser
from qanta.datasets.abstract import TrainingData, QuestionText
from qanta.datasets.quiz_bowl import QuizBowlDataset
from qanta.datasets.wikipedia import WikipediaDataset, TagmeWikipediaDataset
from qanta.datasets.triviaqa import TriviaQADataset
from qanta.guesser.nn import compute_n_classes, create_embeddings
from qanta.torch import (
    BaseLogger, TerminateOnNaN, Tensorboard, create_save_model,
    EarlyStopping, ModelCheckpoint, MaxEpochStopping, TrainingManager
)
from qanta.torch.nn import WeightDrop, LockedDropout
from qanta.util.io import safe_open


log = qlogging.get(__name__)

PT_RNN_ENTITY_WE_TMP = '/tmp/qanta/deep/pt_rnn_entity_we.pickle'
PT_RNN_ENTITY_WE = 'pt_rnn_entity_we.pickle'
UNK = 'UNK'
EOS = 'EOS'
START_MENTION = 'STARTMENTION'
END_MENTION = 'ENDMENTION'
WIKI_TITLE_MENTION = 'wikititlemention'
CUDA = torch.cuda.is_available()

LOWER_TO_UPPER = dict(zip(string.ascii_lowercase, string.ascii_uppercase))


def capitalize(sentence):
    if len(sentence) > 0:
        if sentence[0] in LOWER_TO_UPPER:
            return LOWER_TO_UPPER[sentence[0]] + sentence[1:]
        else:
            return sentence
    else:
        return sentence


qb_patterns = {
    '\n',
    ', for 10 points,',
    ', for ten points,',
    '--for 10 points--',
    'for 10 points, ',
    'for 10 points--',
    'for ten points, ',
    'for 10 points ',
    'for ten points ',
    ', ftp,'
    'ftp,',
    'ftp',
    '(*)'
}
re_pattern = '|'.join([re.escape(p) for p in qb_patterns])
re_pattern += r'|\[.*?\]|\(.*?\)'

COUNTRIES = {'american'}
for c in pycountry.countries:
    split = c.name.lower().split()
    if len(split) == 1:
        COUNTRIES.add(split[0])

STATES = set()
for s in pycountry.subdivisions.get(country_code='US'):
    if s.type == 'State':
        split = s.name.lower().split()
        if len(split) == 1:
            STATES.add(split[0])

NN_TAGS = {'NN', 'NNP', 'NNS'}
SKIP_PUNCTATION = {'HYPH', 'POS'}
SKIP_TAGS = NN_TAGS | SKIP_PUNCTATION
PRONOUNS = {'they', 'it', 'he', 'she'}
PREPOSITION_POS = {'ADP', 'ADV'}


def extract_this_mentions(tokens):
    begin = None
    mention_spans = []
    i = 0
    while i < len(tokens):
        t = tokens[i]
        if t.lower_ == 'this' or t.lower_ == 'these':
            begin = i
        elif begin is not None and t.tag_ in NN_TAGS:
            if i + 1 < len(tokens) and tokens[i + 1].tag_ in SKIP_TAGS:
                i += 1
                continue
            mention_spans.append((begin, i))
            begin = None
        elif begin is not None and (t.lower_ in COUNTRIES or t.lower_ in STATES):
            if i + 1 < len(tokens) and (tokens[i + 1].tag_ in SKIP_TAGS):
                i += 1
                continue
            mention_spans.append((begin, i))
            begin = None
        i += 1
    return mention_spans


def extract_pronoun_mentions(doc):
    mentions = set()
    return mentions
    if len(doc) == 0:
        return mentions
    for sent in doc.sents:
        is_start_of_sentence = True
        is_phrase_span = False
        for t in sent:
            if is_start_of_sentence and not is_phrase_span and t.pos_ in PREPOSITION_POS:
                is_phrase_span = True
            if is_start_of_sentence and t.lower_ in PRONOUNS:
                mentions.add(t.i)
                is_start_of_sentence = False
            elif is_phrase_span and t.text == ',':
                is_phrase_span = False
                is_start_of_sentence = True
            else:
                is_start_of_sentence = False
    return mentions


def extract_title_mentions(doc):
    mention_spans = []
    if len(doc) == 0:
        return mention_spans

    for sent in doc.sents:
        for t in sent:
            if t.lower_ == WIKI_TITLE_MENTION:
                mention_spans.append((t.i, t.i))

    return mention_spans

def mentions_to_sequence(mention_spans, tokens, vocab, *, max_distance=10):
    n_tokens = len(tokens)
    m_sequence = [0] * n_tokens
    m_locations = []
    for m_span in mention_spans:
        i = m_span[0]
        while i <= m_span[1]:
            m_sequence[i] = 1
            m_locations.append(i)
            i += 1

    m_locations = np.array(m_locations)
    rel_position_sequence = []
    for i in range(n_tokens):
        if len(m_locations) > 0:
            distance = m_locations - i
            arg_min_distance = np.argmin(np.abs(distance))
            rel_position = distance[arg_min_distance]
            if rel_position < -max_distance:
                val = str(-max_distance)
                rel_position_sequence.append(val)
                if vocab is not None:
                    vocab.add(val)
            elif max_distance < rel_position:
                val = str(max_distance)
                rel_position_sequence.append(val)
                if vocab is not None:
                    vocab.add(val)
            else:
                val = str(rel_position)
                rel_position_sequence.append(val)
                if vocab is not None:
                    vocab.add(val)
        else:
            if vocab is not None:
                vocab.add('NO_MENTION')
            rel_position_sequence.append('NO_MENTION')

    # This is for the EOS token
    rel_position_sequence.append('NO_MENTION')

    return rel_position_sequence


class MultiVocab:
    def __init__(self, word_vocab=None, pos_vocab=None, iob_vocab=None, ent_type_vocab=None):
        if word_vocab is None:
            self.word = set()
        else:
            self.word = word_vocab

        if pos_vocab is None:
            self.pos = set()
        else:
            self.pos = pos_vocab

        if iob_vocab is None:
            self.iob = set()
        else:
            self.iob = iob_vocab

        if ent_type_vocab is None:
            self.ent_type = set()
        else:
            self.ent_type = ent_type_vocab


def clean_question(text):
    return re.sub(
        '\s+', ' ',
        re.sub(r'[~\*\(\)]|--', ' ', text)
    ).strip()


def preprocess_dataset(nlp, data: TrainingData, train_size=.9, vocab=None, class_to_i=None, i_to_class=None):
    classes = set(data[1])
    if class_to_i is None or i_to_class is None:
        class_to_i = {}
        i_to_class = []
        for i, ans_class in enumerate(classes):
            class_to_i[ans_class] = i
            i_to_class.append(ans_class)

    y_train = []
    y_test = []
    if vocab is None:
        vocab = MultiVocab()

    questions_with_answer = list(zip(data[0], data[1]))
    if train_size != 1:
        train, test = train_test_split(questions_with_answer, train_size=train_size)
    else:
        train = questions_with_answer
        test = []

    raw_x_train = []
    for q, ans in train:
        for sentence in q:
            raw_x_train.append(sentence)
            y_train.append(class_to_i[ans])

    log.info('Spacy is processing train input')
    bar = progressbar.ProgressBar()
    x_train = []
    for x in bar(raw_x_train):
        x_train.append(nlp(clean_question(x)))
    for doc in x_train:
        for word in doc:
            vocab.word.add(word.lower_)
            vocab.pos.add(word.pos_)
            vocab.iob.add(word.ent_iob_)
            vocab.ent_type.add(word.ent_type_)

    raw_x_test = []
    for q, ans in test:
        for sentence in q:
            raw_x_test.append(sentence)
            y_test.append(class_to_i[ans])

    log.info('Spacy is processing test input')
    bar = progressbar.ProgressBar()
    x_test = []
    for x in bar(raw_x_test):
        x_test.append(nlp(clean_question(x)))

    return x_train, y_train, x_test, y_test, vocab, class_to_i, i_to_class


class MultiEmbeddingLookup:
    def __init__(self, word_lookup, pos_lookup, iob_lookup, ent_type_lookup):
        self.word = word_lookup
        self.pos = pos_lookup
        self.iob = iob_lookup
        self.ent_type = ent_type_lookup


def convert_tokens_to_representations(
        tokens: List[Token], embedding_lookup: MultiEmbeddingLookup,
        word_mention_tokens=False, mention_sequence=None):
    w_indices = []
    pos_indices = []
    iob_indices = []
    ent_type_indices = []

    for t in tokens:
        if t.lower_ in embedding_lookup.word:
            w_indices.append(embedding_lookup.word[t.lower_])
        else:
            w_indices.append(embedding_lookup.word[UNK])

        if not word_mention_tokens:
            if t.tag_ in embedding_lookup.pos:
                pos_indices.append(embedding_lookup.pos[t.tag_])
            else:
                pos_indices.append(embedding_lookup.pos[UNK])

            if t.ent_iob_ in embedding_lookup.iob:
                iob_indices.append(embedding_lookup.iob[t.ent_iob_])
            else:
                iob_indices.append(embedding_lookup.iob[UNK])

            if t.ent_type_ in embedding_lookup.ent_type:
                ent_type_indices.append(embedding_lookup.ent_type[t.ent_type_])
            else:
                ent_type_indices.append(embedding_lookup.ent_type[UNK])

    w_indices.append(embedding_lookup.word[EOS])

    final_w_indices = []
    if word_mention_tokens and mention_sequence is not None:
        word_with_mentions = list(zip(w_indices, mention_sequence))
        in_mention = False
        for i in range(len(word_with_mentions) - 1, -1, -1):
            w_idx, ment = word_with_mentions[i]
            if ment == '0':
                if in_mention:
                    final_w_indices.append(w_idx)
                else:
                    in_mention = True
                    final_w_indices.append(embedding_lookup.word[START_MENTION])
                    final_w_indices.append(w_idx)
            else:
                if in_mention:
                    in_mention = False
                    final_w_indices.append(embedding_lookup.word[END_MENTION])
                    final_w_indices.append(w_idx)
                else:
                    final_w_indices.append(w_idx)

        final_w_indices.reverse()
        w_indices = final_w_indices

    if not word_mention_tokens:
        pos_indices.append(embedding_lookup.pos[EOS])
        iob_indices.append(embedding_lookup.iob[EOS])
        ent_type_indices.append(embedding_lookup.ent_type[EOS])

    return w_indices, pos_indices, iob_indices, ent_type_indices


def load_multi_embeddings(
        multi_vocab: Optional[MultiVocab]=None, root_directory='') -> Tuple[np.ndarray, MultiEmbeddingLookup]:
    if os.path.exists(PT_RNN_ENTITY_WE_TMP):
        log.info('Loading embeddings from tmp cache')
        with safe_open(PT_RNN_ENTITY_WE_TMP, 'rb') as f:
            return pickle.load(f)
    elif os.path.exists(os.path.join(root_directory, PT_RNN_ENTITY_WE)):
        log.info('Loading embeddings from restored cache')
        with safe_open(os.path.join(root_directory, PT_RNN_ENTITY_WE), 'rb') as f:
            return pickle.load(f)
    else:
        if multi_vocab is None:
            raise ValueError('To create new embeddings a vocab is needed')
        with safe_open(PT_RNN_ENTITY_WE_TMP, 'wb') as f:
            log.info('Creating embeddings and saving to cache')
            word_embeddings, word_lookup = create_embeddings(multi_vocab.word, expand_glove=True, mask_zero=True)

            pos_lookup = {
                'MASK': 0,
                UNK: 1,
                'EOS': 2
            }
            for i, term in enumerate(multi_vocab.pos, start=3):
                pos_lookup[term] = i

            iob_lookup = {
                'MASK': 0,
                UNK: 1,
                'EOS': 2,
            }
            for i, term in enumerate(multi_vocab.iob, start=3):
                iob_lookup[term] = i

            ent_type_lookup = {
                'MASK': 0,
                UNK: 1,
                'EOS': 2
            }
            for i, term in enumerate(multi_vocab.ent_type, start=3):
                ent_type_lookup[term] = i

            multi_embedding_lookup = MultiEmbeddingLookup(word_lookup, pos_lookup, iob_lookup, ent_type_lookup)
            combined = word_embeddings, multi_embedding_lookup
            pickle.dump(combined, f)
            return combined


def repackage_hidden(hidden, reset=False):
    if type(hidden) == Variable:
        if reset:
            return Variable(hidden.data.zero_())
        else:
            return Variable(hidden.data)
    else:
        return tuple(repackage_hidden(v, reset=reset) for v in hidden)


def pad_batch(x_batch, max_length):
    x_batch_padded = []
    for r in x_batch:
        pad_r = list(r)
        while len(pad_r) < max_length:
            pad_r.append(0)
        x_batch_padded.append(pad_r)
    return torch.from_numpy(np.array(x_batch_padded)).long()


def create_batch(x_array_w, x_array_pos, x_array_iob, x_array_type, x_array_mention, y_array, domain_array):
    lengths = np.array([len(r) for r in x_array_w])
    max_length = np.max(lengths)
    length_sort = np.argsort(-lengths)
    x_w_batch = x_array_w[length_sort]
    if x_array_pos is not None:
        x_pos_batch = x_array_pos[length_sort]
        x_batch_pos_padded = pad_batch(x_pos_batch, max_length)
        if CUDA:
            x_batch_pos_padded = x_batch_pos_padded.cuda()
    else:
        x_batch_pos_padded = None

    if x_array_iob is not None:
        x_iob_batch = x_array_iob[length_sort]
        x_batch_iob_padded = pad_batch(x_iob_batch, max_length)
        if CUDA:
            x_batch_iob_padded = x_batch_iob_padded.cuda()
    else:
        x_batch_iob_padded = None

    if x_array_type is not None:
        x_type_batch = x_array_type[length_sort]
        x_batch_type_padded = pad_batch(x_type_batch, max_length)
        if CUDA:
            x_batch_type_padded = x_batch_type_padded.cuda()
    else:
        x_batch_type_padded = None

    if x_array_mention is not None:
        x_mention_batch = x_array_mention[length_sort]
        x_batch_mention_padded = pad_batch(x_mention_batch, max_length)
        if CUDA:
            x_batch_mention_padded = x_batch_mention_padded.cuda()
    else:
        x_batch_mention_padded = None

    y_batch = y_array[length_sort]
    domain_batch = domain_array[length_sort]
    lengths = lengths[length_sort]

    x_batch_w_padded = pad_batch(x_w_batch, max_length)

    y_batch = torch.from_numpy(y_batch).long()
    domain_batch = torch.from_numpy(domain_batch).long()

    if CUDA:
        x_batch_w_padded = x_batch_w_padded.cuda()
        y_batch = y_batch.cuda()
        domain_batch = domain_batch.cuda()

    return (x_batch_w_padded, x_batch_pos_padded, x_batch_iob_padded, x_batch_type_padded, x_batch_mention_padded,
            lengths, y_batch, domain_batch, length_sort)


class BatchedDataset:
    def __init__(self, batch_size, multi_embedding_lookup: MultiEmbeddingLookup,
                 rel_position_vocab, rel_position_lookup,
                 x_tokens, y_array, domain_array, truncate=True, shuffle=True, train=True,
                 word_mention_tokens=False):
        self.train = train
        self.x_array_w = []
        self.x_array_pos = []
        self.x_array_iob = []
        self.x_array_ent_type = []
        self.x_array_mention = []
        self.y_array = []
        self.domain_array = np.array(domain_array)
        self.rel_position_vocab = rel_position_vocab
        self.rel_position_lookup = rel_position_lookup
        self.word_mention_tokens = word_mention_tokens

        rel_position_tags = []
        for q in x_tokens:
            this_mention_spans = extract_this_mentions(q)
            pronoun_mention_spans = [(i, i) for i in extract_pronoun_mentions(q)]
            title_mention_spans = extract_title_mentions(q)
            mention_spans = this_mention_spans + pronoun_mention_spans + title_mention_spans

            mention_tags = mentions_to_sequence(
                mention_spans, q, self.rel_position_vocab if train else None
            )
            if not word_mention_tokens:
                rel_position_tags.append(mention_tags)

            w_indicies, pos_indices, iob_indices, ent_type_indices = convert_tokens_to_representations(
                q, multi_embedding_lookup, mention_sequence=mention_tags
            )

            self.x_array_w.append(w_indicies)

            if not word_mention_tokens:
                self.x_array_pos.append(pos_indices)
                self.x_array_iob.append(iob_indices)
                self.x_array_ent_type.append(ent_type_indices)

        if train and not word_mention_tokens:
            for i, tag in enumerate(self.rel_position_vocab, start=2):
                self.rel_position_lookup[tag] = i

        if not word_mention_tokens:
            for tag_list in rel_position_tags:
                mention_indices = []
                for t in tag_list:
                    if t in self.rel_position_lookup:
                        mention_indices.append(self.rel_position_lookup[t])
                    else:
                        mention_indices.append(self.rel_position_lookup[UNK])

                self.x_array_mention.append(mention_indices)

        for i in range(len(x_tokens)):
            if len(self.x_array_w[i]) == 0:
                self.x_array_w[i].append(multi_embedding_lookup.word[UNK])

            if not word_mention_tokens and len(self.x_array_pos[i]) == 0:
                self.x_array_pos[i].append(multi_embedding_lookup.pos[UNK])

            if not word_mention_tokens and len(self.x_array_iob[i]) == 0:
                self.x_array_iob[i].append(multi_embedding_lookup.iob[UNK])

            if not word_mention_tokens and len(self.x_array_ent_type[i]) == 0:
                self.x_array_ent_type[i].append(multi_embedding_lookup.ent_type[UNK])

            if not word_mention_tokens and len(self.x_array_mention[i]) == 0:
                self.x_array_mention[i].append(self.rel_position_lookup[UNK])

        self.x_array_w = np.array(self.x_array_w)
        if not word_mention_tokens:
            self.x_array_pos = np.array(self.x_array_pos)
            self.x_array_iob = np.array(self.x_array_iob)
            self.x_array_ent_type = np.array(self.x_array_ent_type)
            self.x_array_mention = np.array(self.x_array_mention)
        self.y_array = np.array(y_array)

        self.n_examples = self.y_array.shape[0]

        self.t_x_w_batches = None
        self.t_x_pos_batches = None
        self.t_x_iob_batches = None
        self.t_x_type_batches = None
        self.t_x_mention_batches = None
        self.length_batches = None
        self.t_y_batches = None
        self.sort_batches = None
        self.n_batches = None
        self._batchify(batch_size, truncate=truncate, shuffle=shuffle)

    def _batchify(self, batch_size, truncate=True, shuffle=True):
        """
        Batches the stored dataset, and stores it
        :param batch_size:
        :param truncate:
        :param shuffle:
        :return:
        """
        self.n_batches = self.n_examples // batch_size
        if shuffle:
            random_order = np.random.permutation(self.n_examples)
            self.x_array_w = self.x_array_w[random_order]
            if not self.word_mention_tokens:
                self.x_array_pos = self.x_array_pos[random_order]
                self.x_array_iob = self.x_array_iob[random_order]
                self.x_array_ent_type = self.x_array_ent_type[random_order]
                self.x_array_mention = self.x_array_mention[random_order]
            self.y_array = self.y_array[random_order]
            self.domain_array = self.domain_array[random_order]

        t_x_w_batches = []
        t_x_pos_batches = []
        t_x_iob_batches = []
        t_x_type_batches = []
        t_x_mention_batches = []
        length_batches = []
        t_y_batches = []
        t_domain_batches = []
        sort_batches = []

        for b in range(self.n_batches):
            x_w_batch = self.x_array_w[b * batch_size:(b + 1) * batch_size]
            if not self.word_mention_tokens:
                x_pos_batch = self.x_array_pos[b * batch_size:(b + 1) * batch_size]
                x_iob_batch = self.x_array_iob[b * batch_size:(b + 1) * batch_size]
                x_type_batch = self.x_array_ent_type[b * batch_size:(b + 1) * batch_size]
                x_mention_batch = self.x_array_mention[b * batch_size:(b + 1) * batch_size]
            else:
                x_pos_batch = None
                x_iob_batch = None
                x_type_batch = None
                x_mention_batch = None
            y_batch = self.y_array[b * batch_size:(b + 1) * batch_size]
            domain_batch = self.domain_array[b * batch_size:(b + 1) * batch_size]
            x_w_batch, x_pos_batch, x_iob_batch, x_type_batch, x_mention_batch, lengths, y_batch, domain_batch, sort = create_batch(
                x_w_batch, x_pos_batch, x_iob_batch, x_type_batch, x_mention_batch,
                y_batch, domain_batch
            )

            t_x_w_batches.append(x_w_batch)
            if not self.word_mention_tokens:
                t_x_pos_batches.append(x_pos_batch)
                t_x_iob_batches.append(x_iob_batch)
                t_x_type_batches.append(x_type_batch)
                t_x_mention_batches.append(x_mention_batch)
            length_batches.append(lengths)
            t_y_batches.append(y_batch)
            t_domain_batches.append(domain_batch)
            sort_batches.append(sort)

        if (not truncate) and (batch_size * self.n_batches < self.n_examples):
            x_w_batch = self.x_array_w[self.n_batches * batch_size:]
            if not self.word_mention_tokens:
                x_pos_batch = self.x_array_pos[self.n_batches * batch_size:]
                x_iob_batch = self.x_array_iob[self.n_batches * batch_size:]
                x_type_batch = self.x_array_ent_type[self.n_batches * batch_size:]
                x_mention_batch = self.x_array_mention[self.n_batches * batch_size:]
            else:
                x_pos_batch = None
                x_iob_batch = None
                x_type_batch = None
                x_mention_batch = None
            y_batch = self.y_array[self.n_batches * batch_size:]
            domain_batch = self.domain_array[self.n_batches * batch_size:]

            x_w_batch, x_pos_batch, x_iob_batch, x_type_batch, x_mention_batch, lengths, y_batch, domain_batch, sort = create_batch(
                x_w_batch, x_pos_batch, x_iob_batch, x_type_batch, x_mention_batch,
                y_batch, domain_batch
            )

            t_x_w_batches.append(x_w_batch)
            if not self.word_mention_tokens:
                t_x_pos_batches.append(x_pos_batch)
                t_x_iob_batches.append(x_iob_batch)
                t_x_type_batches.append(x_type_batch)
                t_x_mention_batches.append(x_mention_batch)
            length_batches.append(lengths)
            t_y_batches.append(y_batch)
            t_domain_batches.append(domain_batch)
            sort_batches.append(sort)

        self.t_x_w_batches = t_x_w_batches
        if not self.word_mention_tokens:
            self.t_x_pos_batches = t_x_pos_batches
            self.t_x_iob_batches = t_x_iob_batches
            self.t_x_type_batches = t_x_type_batches
            self.t_x_mention_batches = t_x_mention_batches
        else:
            self.t_x_pos_batches = None
            self.t_x_iob_batches = None
            self.t_x_type_batches = None
            self.t_x_mention_batches = None
        self.length_batches = length_batches
        self.t_y_batches = t_y_batches
        self.domain_batches = t_domain_batches
        self.sort_batches = sort_batches


class RnnEntityGuesser(AbstractGuesser):
    def __init__(self):
        super(RnnEntityGuesser, self).__init__()
        guesser_conf = conf['guessers']['EntityRNN']
        self.features = set(guesser_conf['features'])

        self.max_epochs = guesser_conf['max_epochs']
        self.batch_size = guesser_conf['batch_size']
        self.learning_rate = guesser_conf['learning_rate']
        self.max_grad_norm = guesser_conf['max_grad_norm']
        self.rnn_type = guesser_conf['rnn_type']
        self.dropout_prob = guesser_conf['dropout_prob']
        self.bidirectional = guesser_conf['bidirectional']
        self.n_hidden_units = guesser_conf['n_hidden_units']
        self.n_hidden_layers = guesser_conf['n_hidden_layers']
        self.use_wiki = guesser_conf['use_wiki']
        self.use_triviaqa = guesser_conf['use_triviaqa']
        self.sm_dropout_prob = guesser_conf['sm_dropout_prob']
        self.sm_dropout_before_linear = guesser_conf['sm_dropout_before_linear']
        self.n_wiki_sentences = guesser_conf['n_wiki_sentences']
        self.use_cove = guesser_conf['use_cove']
        self.variational_dropout_prob = guesser_conf['variational_dropout_prob']
        self.use_locked_dropout = guesser_conf['use_locked_dropout']
        self.weight_decay = guesser_conf['weight_decay']
        self.word_mention_tokens = guesser_conf['word_mention_tokens']
        self.wiki_loss_coefficient = guesser_conf['wiki_loss_coefficient']

        self.kuro_trial_id = None

        self.class_to_i = None
        self.i_to_class = None
        self.vocab = None
        self.word_embeddings = None
        self.multi_embedding_lookup = None
        self.rel_position_vocab = None
        self.rel_position_lookup = None
        self.n_classes = None
        self.model = None
        self.criterion = None
        self.optimizer = None
        self.scheduler = None
        self.nlp = None

    def parameters(self):
        params = conf['guessers']['EntityRNN'].copy()
        params['kuro_trial_id'] = self.kuro_trial_id
        return params

    def guess(self,
              questions: List[QuestionText],
              max_n_guesses: Optional[int],
              tokenize=True):
        if tokenize:
            x_test_tokens = [self.nlp(clean_question(x)) for x in questions]
        else:
            x_test_tokens = [x for x in questions]
        y_test = np.zeros(len(questions))
        domain_test = np.zeros(len(questions))
        dataset = BatchedDataset(
            self.batch_size, self.multi_embedding_lookup, self.rel_position_vocab, self.rel_position_lookup,
            x_test_tokens, y_test, domain_test,
            truncate=False, shuffle=False, train=False, word_mention_tokens=self.word_mention_tokens
        )

        self.model.eval()
        self.model.cuda()
        guesses = []
        hidden = self.model.init_hidden(self.batch_size)
        for b in range(len(dataset.t_x_w_batches)):
            t_x_w_batch = Variable(dataset.t_x_w_batches[b], volatile=True)
            if not self.word_mention_tokens:
                t_x_pos_batch = Variable(dataset.t_x_pos_batches[b], volatile=True)
                t_x_iob_batch = Variable(dataset.t_x_iob_batches[b], volatile=True)
                t_x_type_batch = Variable(dataset.t_x_type_batches[b], volatile=True)
                t_x_mention_batch = Variable(dataset.t_x_mention_batches[b], volatile=True)
            else:
                t_x_pos_batch = None
                t_x_iob_batch = None
                t_x_type_batch = None
                t_x_mention_batch = None

            length_batch = dataset.length_batches[b]
            sort_batch = dataset.sort_batches[b]

            if len(length_batch) != self.batch_size:
                # This could happen for the last batch which is shorter than batch_size
                hidden = self.model.init_hidden(len(length_batch))
            else:
                hidden = repackage_hidden(hidden, reset=True)

            out, hidden = self.model(
                t_x_w_batch, t_x_pos_batch, t_x_iob_batch, t_x_type_batch, t_x_mention_batch,
                length_batch, hidden
            )
            probs = F.softmax(out)
            scores, preds = torch.max(probs, 1)
            scores = scores.data.cpu().numpy()[np.argsort(sort_batch)]
            preds = preds.data.cpu().numpy()[np.argsort(sort_batch)]
            for p, s in zip(preds, scores):
                guesses.append([(self.i_to_class[p], s)])

        return guesses

    def train(self, training_data: TrainingData):
        log.info('Preprocessing the dataset')
        self.nlp = spacy.load('en')
        x_train_tokens, y_train, x_test_tokens, y_test, vocab, class_to_i, i_to_class = preprocess_dataset(
            self.nlp, training_data
        )
        domain_train = [0 for _ in range(len(y_train))]
        domain_test = [0 for  _ in range(len(y_test))]

        if self.use_wiki:
            wiki_dataset = WikipediaDataset(
                set(i_to_class), n_sentences=self.n_wiki_sentences, replace_title_mentions=WIKI_TITLE_MENTION
            )
            wiki_train_data = wiki_dataset.training_data()
            w_x_train_text, w_train_y, *_ = preprocess_dataset(
                self.nlp, wiki_train_data, train_size=1, vocab=vocab, class_to_i=class_to_i, i_to_class=i_to_class
            )
            log.info(f'Adding {len(w_x_train_text)} Wikipedia sentences as training data')
            x_train_tokens.extend(w_x_train_text)
            y_train.extend(w_train_y)
            domain_train.extend([1 for _ in range(len(w_train_y))])

        if self.use_triviaqa:
            tqa_dataset = TriviaQADataset(set(i_to_class))
            tqa_train_data = tqa_dataset.training_data()
            tqa_x_train_text, tqa_train_y, *_ = preprocess_dataset(
                self.nlp, tqa_train_data, train_size=1, vocab=vocab, class_to_i=class_to_i, i_to_class=i_to_class
            )
            log.info(f'Adding {len(tqa_x_train_text)} TriviaQA examples as training data')
            x_train_tokens.extend(tqa_x_train_text)
            y_train.extend(tqa_train_y)

        self.class_to_i = class_to_i
        self.i_to_class = i_to_class
        self.vocab = vocab

        log.info('Loading word embeddings')
        word_embeddings, multi_embedding_lookup = load_multi_embeddings(multi_vocab=vocab)
        self.word_embeddings = word_embeddings
        self.multi_embedding_lookup = multi_embedding_lookup


        log.info('Batching the dataset')
        self.rel_position_vocab = set()
        self.rel_position_lookup = {
            'MASK': 0,
            UNK: 1
        }
        train_dataset = BatchedDataset(
            self.batch_size, multi_embedding_lookup, self.rel_position_vocab, self.rel_position_lookup,
            x_train_tokens, y_train, domain_train,
            train=True, word_mention_tokens=self.word_mention_tokens
        )
        test_dataset = BatchedDataset(
            self.batch_size, multi_embedding_lookup, self.rel_position_vocab, self.rel_position_lookup,
            x_test_tokens, y_test, domain_test,
            train=False, word_mention_tokens=self.word_mention_tokens
        )
        self.n_classes = compute_n_classes(training_data[1])

        self._fit(train_dataset, test_dataset)

    def _fit(self, train_dataset, test_dataset, hyper_params=None):
        model_params = {
            'sm_dropout': self.sm_dropout_prob,
            'nn_dropout': self.dropout_prob,
            'variational_dropout': self.variational_dropout_prob
        }
        if hyper_params is not None:
            for k, v in hyper_params.items():
                model_params[k] = v

        log.info('Initializing neural model')
        self.model = RnnEntityModel(
            len(self.multi_embedding_lookup.word),
            len(self.multi_embedding_lookup.pos),
            len(self.multi_embedding_lookup.iob),
            len(self.multi_embedding_lookup.ent_type),
            len(self.rel_position_lookup),
            self.n_classes,
            enabled_features=self.features,
            embeddings=self.word_embeddings,
            rnn_type=self.rnn_type, bidirectional=self.bidirectional,
            dropout_prob=model_params['nn_dropout'],
            variational_dropout_prob=model_params['variational_dropout'],
            sm_dropout_prob=model_params['sm_dropout'],
            n_hidden_units=self.n_hidden_units, n_hidden_layers=self.n_hidden_layers,
            sm_dropout_before_linear=self.sm_dropout_before_linear,
            use_cove=self.use_cove, use_locked_dropout=self.use_locked_dropout
        ).cuda()
        log.info(f'Parameters:\n{pformat(self.parameters())}')
        log.info(f'Model:\n{repr(self.model)}')
        log.info(f'Hyper params:\n{pformat(model_params)}')
        self.optimizer = Adam(
            filter(lambda p: p.requires_grad, self.model.parameters()),
            lr=self.learning_rate, weight_decay=self.weight_decay
        )
        if self.wiki_loss_coefficient == 1.0:
            self.criterion = nn.CrossEntropyLoss()
        else:
            self.criterion = nn.CrossEntropyLoss(reduce=False)
        self.scheduler = lr_scheduler.ReduceLROnPlateau(self.optimizer, patience=5, verbose=True, mode='max')

        manager = TrainingManager([
            BaseLogger(log_func=log.info), TerminateOnNaN(),
            EarlyStopping(monitor='test_acc', patience=10, verbose=1), MaxEpochStopping(self.max_epochs),
            ModelCheckpoint(create_save_model(self.model), '/tmp/rnn_entity.pt', monitor='test_acc')
        ])

        log.info('Starting training...')
        best_acc = 0.0
        epoch = 0

        try:
            import socket
            from kuro import Worker
            worker = Worker(socket.gethostname())
            experiment = worker.experiment(
                'guesser', 'EntityRNN', hyper_parameters=conf['guessers']['EntityRNN'],
                metrics=[
                    'train_acc', 'train_loss', 'test_acc', 'test_loss'
                ], n_trials=5
            )
            trial = experiment.trial()
            if trial is not None:
                self.kuro_trial_id = trial.id
                log.info('Kuro experiment logging enabled')
        except ModuleNotFoundError:
            trial = None
        while True:
            self.model.train()
            train_acc, train_loss, train_time = self.run_epoch(train_dataset, evaluate=False)

            self.model.eval()
            test_acc, test_loss, test_time = self.run_epoch(test_dataset, evaluate=True)
            best_acc = max(best_acc, test_acc)

            stop_training, reasons = manager.instruct(
                train_time, train_loss, train_acc,
                test_time, test_loss, test_acc
            )

            if trial is not None:
                try:
                    trial.report_metric('test_acc', test_acc, step=epoch)
                    trial.report_metric('test_loss', test_loss, step=epoch)
                    trial.report_metric('train_acc', train_acc, step=epoch)
                    trial.report_metric('train_loss', train_loss, step=epoch)
                except:
                    log.exception('Error occurred while logging to kuro')

            if stop_training:
                log.info(' '.join(reasons))
                break
            else:
                self.scheduler.step(test_acc)
            epoch += 1

        log.info('Done training')
        return best_acc

    def run_epoch(self, batched_dataset: BatchedDataset, evaluate=False):
        if evaluate:
            batch_order = range(batched_dataset.n_batches)
        else:
            batch_order = np.random.permutation(batched_dataset.n_batches)

        batch_accuracies = []
        batch_losses = []
        epoch_start = time.time()
        hidden_init = self.model.init_hidden(self.batch_size)
        for batch in batch_order:
            t_x_w_batch = Variable(batched_dataset.t_x_w_batches[batch], volatile=evaluate)
            if not self.word_mention_tokens:
                t_x_pos_batch = Variable(batched_dataset.t_x_pos_batches[batch], volatile=evaluate)
                t_x_iob_batch = Variable(batched_dataset.t_x_iob_batches[batch], volatile=evaluate)
                t_x_type_batch = Variable(batched_dataset.t_x_type_batches[batch], volatile=evaluate)
                t_x_mention_batch = Variable(batched_dataset.t_x_mention_batches[batch], volatile=evaluate)
            else:
                t_x_pos_batch = None
                t_x_iob_batch = None
                t_x_type_batch = None
                t_x_mention_batch = None
            length_batch = batched_dataset.length_batches[batch]
            t_y_batch = Variable(batched_dataset.t_y_batches[batch], volatile=evaluate)
            t_domain_batch = Variable(batched_dataset.domain_batches[batch], volatile=evaluate)

            self.model.zero_grad()
            out, hidden = self.model(
                t_x_w_batch, t_x_pos_batch, t_x_iob_batch, t_x_type_batch, t_x_mention_batch,
                length_batch, hidden_init
            )
            _, preds = torch.max(out, 1)
            accuracy = torch.mean(torch.eq(preds, t_y_batch).float()).data[0]
            if self.wiki_loss_coefficient == 1.0:
                batch_loss = self.criterion(out, t_y_batch)
            else:
                batch_loss_per_example = self.criterion(out, t_y_batch)
                loss_coefficients = (t_domain_batch == 1).float() * self.wiki_loss_coefficient
                loss_coefficients += (t_domain_batch == 0).float() * 1.0
                batch_loss = (batch_loss_per_example * loss_coefficients).mean()
            if not evaluate:
                batch_loss.backward()
                torch.nn.utils.clip_grad_norm(self.model.parameters(), self.max_grad_norm)
                self.optimizer.step()

            batch_accuracies.append(accuracy)
            batch_losses.append(batch_loss.data[0])

        epoch_end = time.time()

        return np.mean(batch_accuracies), np.mean(batch_losses), epoch_end - epoch_start

    def save(self, directory: str):
        shutil.copyfile('/tmp/rnn_entity.pt', os.path.join(directory, 'rnn_entity.pt'))
        with open(os.path.join(directory, 'rnn_entity.pickle'), 'wb') as f:
            pickle.dump({
                'vocab': self.vocab,
                'class_to_i': self.class_to_i,
                'i_to_class': self.i_to_class,
                'word_embeddings': self.word_embeddings,
                'multi_embedding_lookup': self.multi_embedding_lookup,
                'n_classes': self.n_classes,
                'max_epochs': self.max_epochs,
                'batch_size': self.batch_size,
                'learning_rate': self.learning_rate,
                'max_grad_norm': self.max_grad_norm,
                'features': self.features,
                'rel_position_lookup': self.rel_position_lookup,
                'rel_position_vocab': self.rel_position_vocab,
                'rnn_type': self.rnn_type,
                'dropout_prob': self.dropout_prob,
                'bidirectional': self.bidirectional,
                'n_hidden_units': self.n_hidden_units,
                'n_hidden_layers': self.n_hidden_layers,
                'use_wiki': self.use_wiki,
                'use_triviaqa': self.use_triviaqa,
                'n_wiki_sentences': self.n_wiki_sentences,
                'sm_dropout_prob': self.sm_dropout_prob,
                'sm_dropout_before_linear': self.sm_dropout_before_linear,
                'variational_dropout_prob': self.variational_dropout_prob,
                'use_cove': self.use_cove,
                'use_locked_dropout': self.use_locked_dropout,
                'weight_decay': self.weight_decay,
                'word_mention_tokens': self.word_mention_tokens,
                'wiki_loss_coefficient': self.wiki_loss_coefficient
            }, f)

    @classmethod
    def load(cls, directory: str):
        with open(os.path.join(directory, 'rnn_entity.pickle'), 'rb') as f:
            params = pickle.load(f)

        guesser = RnnEntityGuesser()
        guesser.vocab = params['vocab']
        guesser.class_to_i = params['class_to_i']
        guesser.i_to_class = params['i_to_class']
        guesser.word_embeddings = params['word_embeddings']
        guesser.multi_embedding_lookup = params['multi_embedding_lookup']
        guesser.n_classes = params['n_classes']
        guesser.max_epochs = params['max_epochs']
        guesser.batch_size = params['batch_size']
        guesser.learning_rate = params['learning_rate']
        guesser.max_grad_norm = params['max_grad_norm']
        guesser.model = torch.load(os.path.join(directory, 'rnn_entity.pt'))
        guesser.nlp = spacy.load('en')
        guesser.features = params['features']
        guesser.rel_position_vocab = params['rel_position_vocab']
        guesser.rel_position_lookup = params['rel_position_lookup']
        guesser.rnn_type = params['rnn_type']
        guesser.dropout_prob = params['dropout_prob']
        guesser.bidirectional = params['bidirectional']
        guesser.n_hidden_units = params['n_hidden_units']
        guesser.n_hidden_layers = params['n_hidden_layers']
        guesser.use_wiki = params['use_wiki']
        guesser.use_triviaqa = params['use_triviaqa']
        guesser.n_wiki_sentences = params['n_wiki_sentences']
        guesser.sm_dropout_prob = params['sm_dropout_prob']
        guesser.sm_dropout_before_linear = params['sm_dropout_before_linear']
        guesser.use_cove = params['use_cove']
        guesser.variational_dropout_prob = params['variational_dropout_prob']
        guesser.use_locked_dropout = params['use_locked_dropout']
        guesser.weight_decay = params['weight_decay']
        guesser.word_mention_tokens = params['word_mention_tokens']
        guesser.wiki_loss_coefficient = params['wiki_loss_coefficient']
        return guesser

    @classmethod
    def targets(cls):
        return ['rnn_entity.pickle', 'rnn_entity.pt']


class RnnEntityModel(nn.Module):
    def __init__(self,
                 word_vocab_size, pos_vocab_size, iob_vocab_size, type_vocab_size, mention_vocab_size,
                 n_classes, embedding_dim=300, dropout_prob=.5, sm_dropout_prob=.3, sm_dropout_before_linear=True,
                 n_hidden_layers=1, n_hidden_units=1000, bidirectional=True, rnn_type='gru',
                 variational_dropout_prob=.5, enabled_features={'word', 'pos', 'iob', 'type', 'mention'},
                 embeddings=None, use_cove=False, use_locked_dropout=False):
        super(RnnEntityModel, self).__init__()
        self.word_vocab_size = word_vocab_size
        self.pos_vocab_size = pos_vocab_size
        self.iob_vocab_size = iob_vocab_size
        self.type_vocab_size = type_vocab_size
        self.n_classes = n_classes
        self.embedding_dim = embedding_dim
        self.dropout_prob = dropout_prob
        self.sm_dropout_prob = sm_dropout_prob
        self.variational_dropout_prob = variational_dropout_prob
        self.n_hidden_layers = n_hidden_layers
        self.n_hidden_units = n_hidden_units
        self.bidirectional = bidirectional
        self.enabled_features = enabled_features
        self.sm_dropout_before_linear = sm_dropout_before_linear
        self.use_cove = use_cove
        self.use_locked_dropout = use_locked_dropout

        if use_locked_dropout:
            self.dropout = LockedDropout()
        else:
            self.dropout = nn.Dropout(dropout_prob)
        self.feature_dimension = 0

        if 'word' in enabled_features:
            self.word_embeddings = nn.Embedding(word_vocab_size, embedding_dim, padding_idx=0)
            self.feature_dimension += 300
        else:
            self.word_embeddings = None

        if 'pos' in enabled_features:
            self.pos_embeddings = nn.Embedding(pos_vocab_size, 50, padding_idx=0)
            self.feature_dimension += 50
        else:
            self.pos_embeddings = None

        if 'iob' in enabled_features:
            self.iob_embeddings = nn.Embedding(iob_vocab_size, 50, padding_idx=0)
            self.feature_dimension += 50
        else:
            self.iob_embeddings = None

        if 'type' in enabled_features:
            self.type_embeddings = nn.Embedding(type_vocab_size, 50, padding_idx=0)
            self.feature_dimension += 50
        else:
            self.type_embeddings = None

        if 'mention' in enabled_features:
            self.mention_embeddings = nn.Embedding(mention_vocab_size, 50, padding_idx=0)
            self.feature_dimension += 50
        else:
            self.mention_embeddings = None

        if embeddings is not None:
            self.word_embeddings.weight.data = torch.from_numpy(embeddings).float()

        if use_cove:
            from cove import MTLSTM
            self.cove = MTLSTM(n_vocab=embeddings.shape[0], vectors=torch.from_numpy(embeddings).float())
            self.cove.requires_grad = False
            for p in self.cove.parameters():
                p.requires_grad = False
            self.feature_dimension += 600
        else:
            self.cove = None

        self.rnn_type = rnn_type
        if rnn_type == 'lstm':
            rnn_layer = nn.LSTM
        elif rnn_type == 'gru':
            rnn_layer = nn.GRU
        else:
            raise ValueError('Unrecognized rnn layer type')

        rnn = rnn_layer(
            self.feature_dimension, n_hidden_units, n_hidden_layers,
            dropout=dropout_prob, batch_first=True, bidirectional=bidirectional
        )
        if variational_dropout_prob > 0:
            self.rnn = WeightDrop(rnn, ['weight_hh_l0'], dropout=variational_dropout_prob)
        else:
            self.rnn = rnn

        self.num_directions = int(bidirectional) + 1
        if sm_dropout_before_linear:
            self.classification_layer = nn.Sequential(
                nn.Dropout(sm_dropout_prob),
                nn.Linear(n_hidden_units * self.num_directions, n_classes),
                nn.BatchNorm1d(n_classes),
            )
        else:
            self.classification_layer = nn.Sequential(
                nn.Linear(n_hidden_units * self.num_directions, n_classes),
                nn.BatchNorm1d(n_classes),
                nn.Dropout(sm_dropout_prob)
            )

    def init_hidden(self, batch_size):
        weight = next(self.parameters()).data
        if self.rnn_type == 'lstm':
            return (
                Variable(weight.new(self.n_hidden_layers * self.num_directions, batch_size, self.n_hidden_units).zero_()),
                Variable(weight.new(self.n_hidden_layers * self.num_directions, batch_size, self.n_hidden_units).zero_())
            )
        else:
            return Variable(weight.new(self.n_hidden_layers * self.num_directions, batch_size, self.n_hidden_units).zero_())

    def forward(self, word_idxs, pos_idxs, iob_idxs, type_idxs: Variable,
            mention_idxs, lengths, hidden, grad_hook=None):
        dropout_features = []
        if 'word' in self.enabled_features:
            word_embeddings = self.word_embeddings(word_idxs)
            dropout_features.append(word_embeddings)

            if grad_hook:
                word_embeddings.register_hook(grad_hook)

        if 'pos' in self.enabled_features:
            pos_embeddings = self.pos_embeddings(pos_idxs)
            dropout_features.append(pos_embeddings)

        if 'iob' in self.enabled_features:
            iob_embeddings = self.iob_embeddings(iob_idxs)
            dropout_features.append(iob_embeddings)

        if 'type' in self.enabled_features:
            type_embeddings = self.type_embeddings(type_idxs)
            dropout_features.append(type_embeddings)

        if 'mention' in self.enabled_features:
            mention_embeddings = self.mention_embeddings(mention_idxs)
            dropout_features.append(mention_embeddings)

        if self.use_cove:
            cove_embeddings = self.cove(word_idxs, torch.from_numpy(lengths).cuda())
            dropout_features.append(cove_embeddings)
        features = torch.cat(dropout_features, 2)
        if self.use_locked_dropout:
            features = self.dropout(features, self.dropout_prob)
        else:
            features = self.dropout(features)

        packed_input = nn.utils.rnn.pack_padded_sequence(features, lengths, batch_first=True)

        output, hidden = self.rnn(packed_input, hidden)

        if type(hidden) == tuple:
            final_hidden = hidden[0]
        else:
            final_hidden = hidden

        batch_size = word_idxs.data.shape[0]
        final_hidden = final_hidden.view(
            self.n_hidden_layers, self.num_directions, batch_size, self.n_hidden_units
        )[-1].view(self.num_directions, batch_size, self.n_hidden_units)
        h_reshaped = final_hidden.transpose(0, 1).contiguous().view(
            word_idxs.data.shape[0], self.num_directions * self.n_hidden_units
        )

        return self.classification_layer(h_reshaped), hidden<|MERGE_RESOLUTION|>--- conflicted
+++ resolved
@@ -17,10 +17,6 @@
 
 import progressbar
 import pycountry
-<<<<<<< HEAD
-# from cove import MTLSTM
-=======
->>>>>>> 4a9ff48e
 
 import torch
 import torch.nn as nn
