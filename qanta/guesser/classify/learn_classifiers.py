import pickle

import numpy as np
from sklearn.linear_model import LogisticRegression
from sklearn.multiclass import OneVsRestClassifier

from functional import seq

from qanta import logging
from qanta.guesser.util.functions import relu
<<<<<<< HEAD
from qanta.util.constants import EVAL_RES_TARGET, N_GUESSES, DEEP_DAN_CLASSIFIER_TARGET, DEEP_DAN_PARAMS_TARGET, DEEP_DEVTEST_TARGET,  DEEP_DEV_TARGET
=======
from qanta.util.constants import (N_GUESSES, DEEP_DAN_CLASSIFIER_TARGET, DEEP_DAN_PARAMS_TARGET,
                                  DEEP_DEV_TARGET)
from qanta.util.io import safe_open
>>>>>>> 145f938e

log = logging.get(__name__)


def compute_recall_accuracy():
    d = 300
    with open(DEEP_DEV_TARGET, 'rb') as f:
        val_qs = pickle.load(f)
    with open(DEEP_DAN_PARAMS_TARGET, 'rb') as f:
        (W, b, W2, b2, W3, b3, L) = pickle.load(f)
    with open( DEEP_DAN_CLASSIFIER_TARGET, 'rb') as f:
        classifier = pickle.load(f)
        class_labels = classifier.classes_
    recall = 0
    accuracy = 0
    total = 0
    wrong = []
    for qs, ans in val_qs:
        ans = ans[0]
        prev_sum = np.zeros((d, 1))
        history = []
        sent_position = 0
        for dist in qs:

            sent = qs[dist]

            # input is average of all nouns in sentence
            # av = average(L[:, sent], axis=1).reshape((d, 1))
            history += sent
            prev_sum += np.sum(L[:, sent], axis=1).reshape((d, 1))
            if len(history) == 0:
                av = np.zeros((d, 1))
            else:
                av = prev_sum / len(history)

            # apply non-linearity
            p = relu(W.dot(av) + b)
            p2 = relu(W2.dot(p) + b2)
            p3 = relu(W3.dot(p2) + b3)

<<<<<<< HEAD
            curr_feats = p3.ravel().reshape(1,-1)

            if sent_position + 1 == len(qs):
                p_dist = classifier.predict_proba(curr_feats)
                correct = seq(zip(p_dist[0], class_labels)).sorted(reverse=True).take(N_GUESSES).exists(lambda s: ans == s[1])
=======
            curr_feats = p3.ravel().reshape(1, -1)

            if sent_position + 1 == len(qs):
                p_dist = classifier.predict_proba(curr_feats)
                correct = seq(zip(p_dist[0], class_labels))\
                    .sorted(reverse=True)\
                    .take(N_GUESSES)\
                    .exists(lambda s: ans == s[1])
>>>>>>> 145f938e
                accuracy += int(class_labels[p_dist.argmax()] == ans)
                recall += correct
                if not correct:
                    wrong.append((qs, ans))
            sent_position += 1
        total += 1

    return recall / total, accuracy / total, total, wrong

def compute_recall_accuracy_to_n(fold_target=DEEP_DEV_TARGET, n_guesses=N_GUESSES, max_examples=None):
    d = 300
    with open(fold_target, 'rb') as f:
        val_qs = pickle.load(f)
    with open(DEEP_DAN_PARAMS_TARGET, 'rb') as f:
        (W, b, W2, b2, W3, b3, L) = pickle.load(f)
    with open( DEEP_DAN_CLASSIFIER_TARGET, 'rb') as f:
        classifier = pickle.load(f)
        class_labels = classifier.classes_
    recall_at_n = np.zeros(n_guesses,)
    total = 0
    wrong = []
    if max_examples:
       val_qs = val_qs[:max_examples]
    for qs, ans in val_qs:
        ans = ans[0]
        prev_sum = np.zeros((d, 1))
        history = []
        sent_position = 0
        for dist in qs:
            sent = qs[dist]
            history += sent
            prev_sum += np.sum(L[:, sent], axis=1).reshape((d, 1))
            if len(history) == 0:
                av = np.zeros((d, 1))
            else:
                av = prev_sum / len(history)

            # apply non-linearity
            p = relu(W.dot(av) + b)
            p2 = relu(W2.dot(p) + b2)
            p3 = relu(W3.dot(p2) + b3)

            curr_feats = p3.ravel().reshape(1,-1)

            if sent_position + 1 == len(qs):
                p_dist = classifier.predict_proba(curr_feats)
                p_dist_sorted = np.sort(p_dist[0])[::-1]
                if (np.where(class_labels == ans)[0].shape[0] > 0):
                   correct_prob = p_dist[0,np.where(class_labels == ans)[0][0]]
                   correct_index = np.where(p_dist_sorted == correct_prob)[0][0]
                   recall_at_n[correct_index:] += 1
            sent_position += 1
        total += 1

    return recall_at_n / total,  total

def print_recall_at_n(fold_target=DEEP_DEV_TARGET, results_target=EVAL_RES_TARGET, n_guesses=N_GUESSES, max_examples=None):
    recall_array, total = compute_recall_accuracy_to_n(fold_target=fold_target, n_guesses=n_guesses, max_examples=max_examples)
    pickle.dump((recall_array, totla), open(EVAL_RES_TARGET, 'wb'),
                protocol=pickle.HIGHEST_PROTOCOL)
    print("Total: %s examples" %total)
    for i, recall in enumerate(recall_array):
        print("Recall at %i: %f" %(i+1, recall))


def compute_vectors(train_qs, test_qs, params, d):
    data = [train_qs, test_qs]
    (W, b, W2, b2, W3, b3, L) = params

    train_vector = []
    test_vector = []

    for tt, split in enumerate(data):
        for qs, ans in split:
            prev_sum = np.zeros((d, 1))
            history = []

            for dist in qs:

                sent = qs[dist]

                # input is average of all nouns in sentence
                # av = average(L[:, sent], axis=1).reshape((d, 1))
                history += sent
                prev_sum += np.sum(L[:, sent], axis=1).reshape((d, 1))
                if len(history) == 0:
                    av = np.zeros((d, 1))
                else:
                    av = prev_sum / len(history)

                # apply non-linearity
                p = relu(W.dot(av) + b)
                p2 = relu(W2.dot(p) + b2)
                p3 = relu(W3.dot(p2) + b3)

                if tt == 0:
                    train_vector.append((p3.ravel(), ans[0]))

                else:
                    test_vector.append((p3.ravel(), ans[0]))
    return train_vector, test_vector


# trains a classifier, saves it to disk, and evaluates on heldout data
<<<<<<< HEAD
def evaluate(train_vector, test_vector, params, d):
    log.info('total training instances: {0}'.format(len(train_vector[0])))
    log.info('total testing instances: {0}'.format(len(test_vector[0])))
    #random.shuffle(train_vector)
    # can modify this classifier / do grid search on regularization parameter using sklearn
=======
def evaluate(train_vector, test_vector):
    log.info('total training instances: {0}'.format(len(train_vector[0])))
    log.info('total testing instances: {0}'.format(len(test_vector[0])))
>>>>>>> 145f938e

    classifier = OneVsRestClassifier(LogisticRegression(C=10), n_jobs=-1)
    classifier.fit(train_vector[0], train_vector[1])

    with safe_open(DEEP_DAN_CLASSIFIER_TARGET, 'wb') as f:
        pickle.dump(classifier, f, protocol=pickle.HIGHEST_PROTOCOL)

    train_accuracy = classifier.score(X=train_vector[0], y=train_vector[1])
    test_accuracy = classifier.score(X=test_vector[0], y=test_vector[1])
    log.info('accuracy train: {0}'.format(train_accuracy))
    log.info('accuracy test: {0}'.format(test_accuracy))<|MERGE_RESOLUTION|>--- conflicted
+++ resolved
@@ -8,13 +8,9 @@
 
 from qanta import logging
 from qanta.guesser.util.functions import relu
-<<<<<<< HEAD
-from qanta.util.constants import EVAL_RES_TARGET, N_GUESSES, DEEP_DAN_CLASSIFIER_TARGET, DEEP_DAN_PARAMS_TARGET, DEEP_DEVTEST_TARGET,  DEEP_DEV_TARGET
-=======
-from qanta.util.constants import (N_GUESSES, DEEP_DAN_CLASSIFIER_TARGET, DEEP_DAN_PARAMS_TARGET,
+from qanta.util.constants import (EVAL_RES_TARGET, N_GUESSES, DEEP_DAN_CLASSIFIER_TARGET, DEEP_DAN_PARAMS_TARGET,
                                   DEEP_DEV_TARGET)
 from qanta.util.io import safe_open
->>>>>>> 145f938e
 
 log = logging.get(__name__)
 
@@ -55,22 +51,11 @@
             p2 = relu(W2.dot(p) + b2)
             p3 = relu(W3.dot(p2) + b3)
 
-<<<<<<< HEAD
             curr_feats = p3.ravel().reshape(1,-1)
 
             if sent_position + 1 == len(qs):
                 p_dist = classifier.predict_proba(curr_feats)
                 correct = seq(zip(p_dist[0], class_labels)).sorted(reverse=True).take(N_GUESSES).exists(lambda s: ans == s[1])
-=======
-            curr_feats = p3.ravel().reshape(1, -1)
-
-            if sent_position + 1 == len(qs):
-                p_dist = classifier.predict_proba(curr_feats)
-                correct = seq(zip(p_dist[0], class_labels))\
-                    .sorted(reverse=True)\
-                    .take(N_GUESSES)\
-                    .exists(lambda s: ans == s[1])
->>>>>>> 145f938e
                 accuracy += int(class_labels[p_dist.argmax()] == ans)
                 recall += correct
                 if not correct:
@@ -122,6 +107,8 @@
                    correct_prob = p_dist[0,np.where(class_labels == ans)[0][0]]
                    correct_index = np.where(p_dist_sorted == correct_prob)[0][0]
                    recall_at_n[correct_index:] += 1
+                if not correct_index > 0:
+                    wrong.append((qs, ans))
             sent_position += 1
         total += 1
 
@@ -175,17 +162,9 @@
 
 
 # trains a classifier, saves it to disk, and evaluates on heldout data
-<<<<<<< HEAD
-def evaluate(train_vector, test_vector, params, d):
-    log.info('total training instances: {0}'.format(len(train_vector[0])))
-    log.info('total testing instances: {0}'.format(len(test_vector[0])))
-    #random.shuffle(train_vector)
-    # can modify this classifier / do grid search on regularization parameter using sklearn
-=======
 def evaluate(train_vector, test_vector):
     log.info('total training instances: {0}'.format(len(train_vector[0])))
     log.info('total testing instances: {0}'.format(len(test_vector[0])))
->>>>>>> 145f938e
 
     classifier = OneVsRestClassifier(LogisticRegression(C=10), n_jobs=-1)
     classifier.fit(train_vector[0], train_vector[1])
