--- conflicted
+++ resolved
@@ -106,17 +106,12 @@
 
 
 class DanGuesser(AbstractGuesser):
-<<<<<<< HEAD
     def __init__(self):
-=======
-    def __init__(self, max_epochs=100, batch_size=512, learning_rate=.0075):
->>>>>>> 3732fc4f
         super(DanGuesser, self).__init__()
         guesser_conf = conf['guessers']['Dan']
         self.use_wiki = guesser_conf['use_wiki']
         self.use_qb = guesser_conf['use_qb']
         self.use_buzz_as_train = conf['buzz_as_guesser_train']
-<<<<<<< HEAD
         self.optimizer_name = guesser_conf['optimizer']
         self.sgd_weight_decay = guesser_conf['sgd_weight_decay']
         self.sgd_lr = guesser_conf['sgd_lr']
@@ -129,8 +124,6 @@
         self.sm_dropout = guesser_conf['sm_dropout']
         self.nn_dropout = guesser_conf['nn_dropout']
         self.hyper_opt = guesser_conf['hyper_opt']
-=======
->>>>>>> 3732fc4f
 
         self.class_to_i = None
         self.i_to_class = None
@@ -246,18 +239,13 @@
 
         log.info(f'Batching: {len(x_train)} train questions and {len(x_test)} test questions')
 
-<<<<<<< HEAD
         n_batches_train, t_x_train, t_len_train, t_y_train = batchify(
-=======
-        n_batches_train, t_x_train, t_offset_train, t_y_train = batchify(
->>>>>>> 3732fc4f
             self.batch_size, x_train, y_train, truncate=True)
 
         n_batches_test, t_x_test, t_len_test, t_y_test = batchify(
             self.batch_size, x_test, y_test, truncate=False)
 
         self.vocab_size = embeddings.shape[0]
-<<<<<<< HEAD
         if self.hyper_opt:
             self.hyperparameter_optimize(
                 embeddings,
@@ -302,8 +290,8 @@
             fn=objective, space=space, algo=ho.tpe.suggest, max_evals=100,
             trials=trials
         )
-        print(best)
-        print(trials)
+        log.info(best)
+        log.info(trials)
 
         while True:
             sm_dropout = np.random.uniform()
@@ -367,16 +355,6 @@
 
         if self.use_lr_scheduler:
             self.scheduler = lr_scheduler.ReduceLROnPlateau(self.optimizer, patience=5, verbose=True, mode='max')
-=======
-        self.model = DanModel(self.vocab_size, self.n_classes, embeddings=embeddings)
-        if CUDA:
-            self.model = self.model.cuda()
-        log.info(f'Model:\n{self.model}')
-
-        self.optimizer = Adam(self.model.parameters(), lr=self.learning_rate)
-        self.criterion = nn.CrossEntropyLoss()
-        self.scheduler = lr_scheduler.ReduceLROnPlateau(self.optimizer, patience=5, verbose=True, mode='max')
->>>>>>> 3732fc4f
 
         manager = TrainingManager([
             BaseLogger(log_func=log.info), TerminateOnNaN(),
@@ -409,12 +387,8 @@
                 log.info(' '.join(reasons))
                 break
             else:
-<<<<<<< HEAD
                 if self.use_lr_scheduler:
                     self.scheduler.step(test_acc)
-=======
-                self.scheduler.step(test_acc)
->>>>>>> 3732fc4f
 
         log.info('Done training')
         return best_acc
@@ -514,13 +488,8 @@
 class DanModel(nn.Module):
     def __init__(self, vocab_size, n_classes,
                  embeddings=None,
-<<<<<<< HEAD
                  embedding_dim=300, nn_dropout_prob=.3, sm_dropout_prob=.3, emb_dropout_prob=.05,
                  n_hidden_layers=1, n_hidden_units=1000, non_linearity='elu'):
-=======
-                 embedding_dim=300, nn_dropout_prob=.3, sm_dropout_prob=.3,
-                 n_hidden_layers=1, n_hidden_units=800, non_linearity='elu'):
->>>>>>> 3732fc4f
         super(DanModel, self).__init__()
         self.n_hidden_layers = 1
         self.non_linearity = non_linearity
@@ -535,22 +504,14 @@
         self.n_hidden_units = n_hidden_units
         self.nn_dropout_prob = nn_dropout_prob
         self.sm_dropout_prob = sm_dropout_prob
-<<<<<<< HEAD
         self.emb_dropout_prob = emb_dropout_prob
-=======
->>>>>>> 3732fc4f
         self.vocab_size = vocab_size
         self.n_classes = n_classes
         self.embedding_dim = embedding_dim
 
-<<<<<<< HEAD
         self.dropout = nn.Dropout(nn_dropout_prob)
 
         self.embeddings = nn.Embedding(vocab_size, embedding_dim, padding_idx=0)
-=======
-        self.we_dropout = nn.Dropout(nn_dropout_prob)
-        self.embeddings = nn.EmbeddingBag(vocab_size, embedding_dim)
->>>>>>> 3732fc4f
         if embeddings is not None:
             self.embeddings.weight.data = torch.from_numpy(embeddings).float()
 
@@ -575,13 +536,7 @@
         ])
         self.layers = nn.Sequential(*layers)
 
-<<<<<<< HEAD
     def forward(self, input_: Variable, lengths: Variable):
         q_enc = embedded_dropout(self.embeddings, input_, dropout=self.emb_dropout_prob)
         q_enc = q_enc.sum(1) / lengths.view(input_.size()[0], -1)
-        return self.layers(self.dropout(q_enc))
-=======
-    def forward(self, input_: Variable, offsets: Variable):
-        avg_embeddings = self.we_dropout(self.embeddings(input_.view(-1), offsets))
-        return self.layers(avg_embeddings)
->>>>>>> 3732fc4f
+        return self.layers(self.dropout(q_enc))