--- conflicted
+++ resolved
@@ -4,10 +4,7 @@
 
 from qanta import logging
 from qanta.guesser.util import gen_util
-<<<<<<< HEAD
-=======
 from qanta.util.io import safe_open
->>>>>>> 145f938e
 from qanta.guesser.classify.learn_classifiers import evaluate, compute_vectors
 from qanta.guesser.util.adagrad import Adagrad
 from qanta.guesser.util.functions import relu, drelu
@@ -167,10 +164,6 @@
         if epoch % adagrad_reset == 0 and epoch != 0:
             ag.reset_weights()
 
-<<<<<<< HEAD
-=======
-
->>>>>>> 145f938e
 def compute_classifier_input(we_dimensions=300):
     # Load training data
     with open(DEEP_TRAIN_TARGET, 'rb') as f:
@@ -179,7 +172,7 @@
     with open(DEEP_DEV_TARGET, 'rb') as f:
         val_qs = pickle.load(f)
     # Load trained_DAN parameters
-<<<<<<< HEAD
+    
     with open(DEEP_DAN_PARAMS_TARGET, 'rb') as f:
         params = pickle.load(f)
     
@@ -198,45 +191,6 @@
     test_feats = []
     test_labels = []
     for e in test_vector:
-         test_feats.append(e[0])
-         test_labels.append(e[1])
-    test_formatted = (test_feats, test_labels)
-    
-    # Save
-    with open(DEEP_DAN_TRAIN_OUTPUT, 'wb') as f:
-        pickle.dump(train_formatted, f, protocol=pickle.HIGHEST_PROTOCOL)
-    with open(DEEP_DAN_DEV_OUTPUT, 'wb') as f:
-        pickle.dump(test_formatted, f, protocol=pickle.HIGHEST_PROTOCOL)
-    log.info('Classifier train/dev vectors computed using DAN')
-
-def train_classifier(we_dimension=300):
-    log.info('step 2 of 2: training classifier over all answers (takes 10-15 hours)')
-    with open(DEEP_DAN_TRAIN_OUTPUT, 'rb') as f:
-        train_formatted = pickle.load(f)
-    with open(DEEP_DAN_DEV_OUTPUT, 'rb') as f:
-        dev_formatted = pickle.load(f)
-    with open(DEEP_DAN_PARAMS_TARGET, 'rb') as f:
-        params = pickle.load(f)
-    evaluate(train_formatted, dev_formatted, params, we_dimension)
-=======
-    with open(DEEP_DAN_PARAMS_TARGET, 'rb') as f:
-        params = pickle.load(f)
-    
-    # Compute training, dev classifier vectors using DAN
-    train_vector, test_vector = compute_vectors(train_qs, val_qs, params, we_dimensions)
-    
-    # Format training vector
-    train_feats = []
-    train_labels = []
-    for e in train_vector:
-        train_feats.append(e[0])
-        train_labels.append(e[1])
-    train_formatted = (train_feats, train_labels)
-    
-    # Format dev vector
-    test_feats = []
-    test_labels = []
-    for e in test_vector:
         test_feats.append(e[0])
         test_labels.append(e[1])
     test_formatted = (test_feats, test_labels)
@@ -256,5 +210,4 @@
     with open(DEEP_DAN_DEV_OUTPUT, 'rb') as f:
         dev_formatted = pickle.load(f)
     evaluate(train_formatted, dev_formatted)
->>>>>>> 145f938e
     log.info('finished training and saving classifier')