import re
import os
import shutil
import time
import cloudpickle
from typing import List, Optional, Dict

import numpy as np

import torch
import torch.nn as nn
from torch.autograd import Variable
from torch.nn import functional as F
from torch.optim import Adam, lr_scheduler

from torchtext.data.field import Field
from torchtext.data.iterator import Iterator

from qanta import qlogging
from qanta.util.io import shell, get_tmp_filename
from qanta.torch.dataset import QuizBowl
from qanta.config import conf
from qanta.guesser.abstract import AbstractGuesser
from qanta.datasets.abstract import QuestionText
from qanta.torch import (
    BaseLogger, TerminateOnNaN, EarlyStopping, ModelCheckpoint,
    MaxEpochStopping, TrainingManager
)


log = qlogging.get(__name__)


CUDA = torch.cuda.is_available()


def create_save_model(model):
    def save_model(path):
        torch.save(model.state_dict(), path)
    return save_model


qb_patterns = {
    '\n',
    ', for 10 points,',
    ', for ten points,',
    '--for 10 points--',
    'for 10 points, ',
    'for 10 points--',
    'for ten points, ',
    'for 10 points ',
    'for ten points ',
    ', ftp,'
    'ftp,',
    'ftp',
    '(*)'
}
re_pattern = '|'.join([re.escape(p) for p in qb_patterns])
re_pattern += r'|\[.*?\]|\(.*?\)'


class DanEncoder(nn.Module):
    def __init__(self, embedding_dim, n_hidden_layers, n_hidden_units, dropout_prob):
        super(DanEncoder, self).__init__()
        encoder_layers = []
        for i in range(n_hidden_layers):
            if i == 0:
                input_dim = embedding_dim
            else:
                input_dim = n_hidden_units

            encoder_layers.extend([
                nn.Linear(input_dim, n_hidden_units),
                nn.BatchNorm1d(n_hidden_units),
                nn.ELU(),
                nn.Dropout(dropout_prob),
            ])
        self.encoder = nn.Sequential(*encoder_layers)

    def forward(self, x_array):
        return self.encoder(x_array)


class DanModel(nn.Module):
    def __init__(self, n_classes, *,
                 text_field=None,
                 unigram_field=None, bigram_field=None, trigram_field=None,
                 init_embeddings=True, emb_dim=300,
                 n_hidden_units=1000, n_hidden_layers=1, nn_dropout=.265, sm_dropout=.158,
                 pooling='avg'):
        super(DanModel, self).__init__()
        self.emb_dim = emb_dim
        self.n_classes = n_classes
        self.n_hidden_units = n_hidden_units
        self.n_hidden_layers = n_hidden_layers
        self.nn_dropout = nn_dropout
        self.sm_dropout = sm_dropout
        self.pooling = pooling

        self.dropout = nn.Dropout(nn_dropout)

        if (text_field is not None) and (unigram_field is not None or bigram_field is not None or trigram_field is not None):
            raise ValueError('Textfield being not None and any ngram field being not None is not allowed')

        if text_field is None and unigram_field is None and bigram_field is None and trigram_field is None:
            raise ValueError('Must have at least one text field')

        if text_field is None:
            self.text_vocab_size = None
            self.text_embeddings = None
            self.text_field = None
        else:
            text_vocab = text_field.vocab
            self.text_vocab_size = len(text_vocab)
            text_pad_idx = text_vocab.stoi[text_field.pad_token]
            self.text_embeddings = nn.Embedding(self.text_vocab_size, emb_dim, padding_idx=text_pad_idx)
            self.text_field = text_field
            if init_embeddings:
                mean_emb = text_vocab.vectors.mean(0)
                text_vocab.vectors[text_vocab.stoi[text_field.unk_token]] = mean_emb
                self.text_embeddings.weight.data = text_vocab.vectors.cuda()

        if unigram_field is None:
            self.unigram_vocab_size = None
            self.unigram_embeddings = None
            self.unigram_field = None
        else:
            unigram_vocab = unigram_field.vocab
            self.unigram_vocab_size = len(unigram_vocab)
            unigram_pad_idx = unigram_vocab.stoi[unigram_field.pad_token]
            self.unigram_embeddings = nn.Embedding(self.unigram_vocab_size, emb_dim, padding_idx=unigram_pad_idx)
            self.unigram_field = unigram_field
            if init_embeddings:
                mean_emb = unigram_vocab.vectors.mean(0)
                unigram_vocab.vectors[unigram_vocab.stoi[unigram_field.unk_token]] = mean_emb
                self.unigram_embeddings.weight.data = unigram_vocab.vectors.cuda()

        if bigram_field is None:
            self.bigram_vocab_size = None
            self.bigram_embeddings = None
            self.bigram_field = None
        else:
            bigram_vocab = bigram_field.vocab
            self.bigram_vocab_size = len(bigram_vocab)
            bigram_pad_idx = bigram_vocab.stoi[bigram_field.pad_token]
            self.bigram_embeddings = nn.Embedding(self.bigram_vocab_size, emb_dim, padding_idx=bigram_pad_idx)
            self.bigram_field = bigram_field

        if trigram_field is None:
            self.trigram_vocab_size = None
            self.trigram_embeddings = None
            self.trigram_field = None
        else:
            trigram_vocab = trigram_field.vocab
            self.trigram_vocab_size = len(trigram_vocab)
            trigram_pad_idx = trigram_vocab.stoi[trigram_field.pad_token]
            self.trigram_embeddings = nn.Embedding(self.trigram_vocab_size, emb_dim, padding_idx=trigram_pad_idx)
            self.trigram_field = trigram_field



        if text_field is not None:
            n_fields = 1
        else:
            n_fields = 0
            if unigram_field is not None:
                n_fields += 1
            if bigram_field is not None:
                n_fields += 1
            if trigram_field is not None:
                n_fields += 1
        self.encoder = DanEncoder(n_fields * emb_dim, self.n_hidden_layers, self.n_hidden_units, self.nn_dropout)
        self.classifier = nn.Sequential(
            nn.Linear(self.n_hidden_units, n_classes),
            nn.BatchNorm1d(n_classes),
            nn.Dropout(self.sm_dropout)
        )

    def _pool(self, embed, lengths, batch_size):
        if self.pooling == 'avg':
            return embed.sum(1) / lengths.view(batch_size, -1)
        elif self.pooling == 'max':
            emb_max, _ = torch.max(embed, 1)
            return emb_max
        else:
            raise ValueError(f'Unsupported pooling type f{self.pooling}, only avg and max are supported')

    def forward(self, input_: Dict[str, Variable], lengths: Dict, qnums):
        """
        :param input_: [batch_size, seq_len] of word indices
        :param lengths: Length of each example
        :param qnums: QB qnum if a qb question, otherwise -1 for wikipedia, used to get domain as source/target
        :return:
        """
        for key in lengths:
            if not isinstance(lengths[key], Variable):
                lengths[key] = Variable(lengths[key].float(), volatile=not self.training)

        if self.text_field is not None:
            text_input = input_['text']
            embed = self.text_embeddings(text_input)
            embed = self._pool(embed, lengths['text'].float(), text_input.size()[0])
            embed = self.dropout(embed)
            encoded = self.encoder(embed)
            return self.classifier(encoded)
        else:
            embedding_list = []
            if self.unigram_field is not None:
                unigram_input = input_['unigram']
                embed = self.unigram_embeddings(unigram_input)
                embed = self._pool(embed, lengths['unigram'].float, unigram_input.size()[0])
                embed = self.dropout(embed)
                embedding_list.append(embed)

            if self.bigram_field is not None:
                bigram_input = input_['bigram']
                embed = self.bigram_embeddings(bigram_input)
                embed = self._pool(embed, lengths['bigram'].float, bigram_input.size()[0])
                embed = self.dropout(embed)
                embedding_list.append(embed)

            if self.trigram_field is not None:
                trigram_input = input_['trigram']
                embed = self.trigram_embeddings(trigram_input)
                embed = self._pool(embed, lengths['trigram'].float, trigram_input.size()[0])
                embed = self.dropout(embed)
                embedding_list.append(embed)

            concat_embed = torch.cat(embedding_list, dim=1)
            encoded = self.encoder(concat_embed)
            return self.classifier(encoded)


class DanGuesser(AbstractGuesser):
    def __init__(self, config_num):
        super(DanGuesser, self).__init__(config_num)
        if self.config_num is not None:
            guesser_conf = conf['guessers']['qanta.guesser.dan.DanGuesser'][self.config_num]
            self.gradient_clip = guesser_conf['gradient_clip']
            self.n_hidden_units = guesser_conf['n_hidden_units']
            self.n_hidden_layers = guesser_conf['n_hidden_layers']
            self.lr = guesser_conf['lr']
            self.nn_dropout = guesser_conf['nn_dropout']
            self.sm_dropout = guesser_conf['sm_dropout']
            self.batch_size = guesser_conf['batch_size']
            self.use_wiki = guesser_conf['use_wiki']
            self.n_wiki_sentences = guesser_conf['n_wiki_sentences']
            self.wiki_title_replace_token = guesser_conf['wiki_title_replace_token']
            self.lowercase = guesser_conf['lowercase']

            self.combined_ngrams = guesser_conf['combined_ngrams']
            self.unigrams = guesser_conf['unigrams']
            self.bigrams = guesser_conf['bigrams']
            self.trigrams = guesser_conf['trigrams']
            self.combined_max_vocab_size = guesser_conf['combined_max_vocab_size']
            self.unigram_max_vocab_size = guesser_conf['unigram_max_vocab_size']
            self.bigram_max_vocab_size = guesser_conf['bigram_max_vocab_size']
            self.trigram_max_vocab_size = guesser_conf['trigram_max_vocab_size']
            self.pooling = guesser_conf['pooling']

            self.random_seed = guesser_conf['random_seed']

        self.page_field: Optional[Field] = None
        self.qnum_field: Optional[Field] = None
        self.text_field: Optional[Field] = None
        self.unigram_field: Optional[Field] = None
        self.bigram_field: Optional[Field] = None
        self.trigram_field: Optional[Field] = None
        self.n_classes = None
        self.emb_dim = None
        self.model_file = None
        #self.kuro_trial_id = None

        self.model = None
        self.optimizer = None
        self.criterion = None
        self.scheduler = None

    @property
    def ans_to_i(self):
        return self.page_field.vocab.stoi

    @property
    def i_to_ans(self):
        return self.page_field.vocab.itos

    def parameters(self):
        params = conf['guessers']['qanta.guesser.dan.DanGuesser'][self.config_num].copy()
        #params['kuro_trial_id'] = self.kuro_trial_id
        return params

    def train(self, training_data):
        log.info('Loading Quiz Bowl dataset')
        train_iter, val_iter, dev_iter = QuizBowl.iters(
            batch_size=self.batch_size, lower=self.lowercase,
            use_wiki=self.use_wiki, n_wiki_sentences=self.n_wiki_sentences,
            replace_title_mentions=self.wiki_title_replace_token,
            combined_ngrams=self.combined_ngrams, unigrams=self.unigrams, bigrams=self.bigrams, trigrams=self.trigrams,
            combined_max_vocab_size=self.combined_max_vocab_size,
            unigram_max_vocab_size=self.unigram_max_vocab_size,
            bigram_max_vocab_size=self.bigram_max_vocab_size,
            trigram_max_vocab_size=self.trigram_max_vocab_size
        )
        log.info(f'N Train={len(train_iter.dataset.examples)}')
        log.info(f'N Test={len(val_iter.dataset.examples)}')
        fields: Dict[str, Field] = train_iter.dataset.fields
        self.page_field = fields['page']
        self.n_classes = len(self.ans_to_i)
        self.qnum_field = fields['qnum']
        self.emb_dim = 300

        if 'text' in fields:
            self.text_field = fields['text']
            log.info(f'Text Vocab={len(self.text_field.vocab)}')
        if 'unigram' in fields:
            self.unigram_field = fields['unigram']
            log.info(f'Unigram Vocab={len(self.unigram_field.vocab)}')
        if 'bigram' in fields:
            self.bigram_field = fields['bigram']
            log.info(f'Bigram Vocab={len(self.bigram_field.vocab)}')
        if 'trigram' in fields:
            self.trigram_field = fields['trigram']
            log.info(f'Trigram Vocab={len(self.trigram_field.vocab)}')

        log.info('Initializing Model')
        self.model = DanModel(
            self.n_classes,
            text_field=self.text_field,
            unigram_field=self.unigram_field, bigram_field=self.bigram_field, trigram_field=self.trigram_field,
            emb_dim=self.emb_dim,
            n_hidden_units=self.n_hidden_units, n_hidden_layers=self.n_hidden_layers,
            nn_dropout=self.nn_dropout, sm_dropout=self.sm_dropout,
            pooling=self.pooling
        )
        if CUDA:
            self.model = self.model.cuda()
        log.info(f'Parameters:\n{self.parameters()}')
        log.info(f'Model:\n{self.model}')
        self.optimizer = Adam(self.model.parameters(), lr=self.lr)
        self.criterion = nn.CrossEntropyLoss()
        self.scheduler = lr_scheduler.ReduceLROnPlateau(self.optimizer, patience=5, verbose=True, mode='max')

        temp_prefix = get_tmp_filename()
        self.model_file = f'{temp_prefix}.pt'
        manager = TrainingManager([
            BaseLogger(log_func=log.info), TerminateOnNaN(), EarlyStopping(monitor='test_acc', patience=10, verbose=1),
            MaxEpochStopping(100), ModelCheckpoint(create_save_model(self.model), self.model_file, monitor='test_acc')
        ])

        log.info('Starting training')
        #try:
        #    if bool(os.environ.get('KURO_DISABLE', False)):
        #        raise ModuleNotFoundError
        #    import socket
        #    from kuro import Worker
        #    worker = Worker(socket.gethostname())
        #    experiment = worker.experiment(
        #        'guesser', 'Dan', hyper_parameters=conf['guessers']['Dan'],
        #        metrics=[
        #            'train_acc', 'train_loss', 'test_acc', 'test_loss'
        #        ], n_trials=5
        #    )
        #    trial = experiment.trial()
        #    if trial is not None:
        #        self.kuro_trial_id = trial.id
        #except ModuleNotFoundError:
        #    trial = None

        epoch = 0
        while True:
            self.model.train()
            train_acc, train_loss, train_time = self.run_epoch(train_iter)

            self.model.eval()
            test_acc, test_loss, test_time = self.run_epoch(val_iter)

            stop_training, reasons = manager.instruct(
                train_time, train_loss, train_acc,
                test_time, test_loss, test_acc
            )

            #if trial is not None:
            #    trial.report_metric('test_acc', test_acc, step=epoch)
            #    trial.report_metric('test_loss', test_loss, step=epoch)
            #    trial.report_metric('train_acc', train_acc, step=epoch)
            #    trial.report_metric('train_loss', train_loss, step=epoch)

            if stop_training:
                log.info(' '.join(reasons))
                break
            else:
                self.scheduler.step(test_acc)
            epoch += 1

    def run_epoch(self, iterator: Iterator):
        is_train = iterator.train
        batch_accuracies = []
        batch_losses = []
        epoch_start = time.time()
        for batch in iterator:
            input_dict = {}
            lengths_dict = {}
            if hasattr(batch, 'text'):
                text, lengths = batch.text
                input_dict['text'] = text
                lengths_dict['text'] = lengths

            if hasattr(batch, 'unigram'):
                text, lengths = batch.unigram
                input_dict['unigram'] = text
                lengths_dict['unigram'] = lengths

            if hasattr(batch, 'bigram'):
                text, lengths = batch.bigram
                input_dict['bigram'] = text
                lengths_dict['bigram'] = lengths

            if hasattr(batch, 'trigram'):
                text, lengths = batch.trigram
                input_dict['trigram'] = text
                lengths_dict['trigram'] = lengths

            page = batch.page
            qnums = batch.qnum.cuda()

            if is_train:
                self.model.zero_grad()

            out = self.model(input_dict, lengths_dict, qnums)
            _, preds = torch.max(out, 1)
            accuracy = torch.mean(torch.eq(preds, page).float()).data[0]
            batch_loss = self.criterion(out, page)
            if is_train:
                batch_loss.backward()
                torch.nn.utils.clip_grad_norm(self.model.parameters(), self.gradient_clip)
                self.optimizer.step()

            batch_accuracies.append(accuracy)
            batch_losses.append(batch_loss.data[0])

        epoch_end = time.time()

        return np.mean(batch_accuracies), np.mean(batch_losses), epoch_end - epoch_start

    def guess(self, questions: List[QuestionText], max_n_guesses: Optional[int]):
        input_dict = {}
        lengths_dict = {}
        if self.text_field is not None:
            examples = [self.text_field.preprocess(q) for q in questions]
            text, lengths = self.text_field.process(examples, None, False)
            input_dict['text'] = text
            lengths_dict['text'] = lengths
        if self.unigram_field is not None:
            examples = [self.unigram_field.preprocess(q) for q in questions]
            text, lengths = self.unigram_field.process(examples, None, False)
            input_dict['unigram'] = text
            lengths_dict['unigram'] = lengths
        if self.bigram_field is not None:
            examples = [self.bigram_field.preprocess(q) for q in questions]
            text, lengths = self.bigram_field.process(examples, None, False)
            input_dict['bigram'] = text
            lengths_dict['bigram'] = lengths
        if self.trigram_field is not None:
            examples = [self.trigram_field.preprocess(q) for q in questions]
            text, lengths = self.trigram_field.process(examples, None, False)
            input_dict['trigram'] = text
            lengths_dict['trigram'] = lengths
        qnums = self.qnum_field.process([0 for _ in questions]).cuda()
        guesses = []
        out = self.model(input_dict, lengths_dict, qnums)
        probs = F.softmax(out)
        scores, preds = torch.max(probs, 1)
        scores = scores.data.cpu().numpy()
        preds = preds.data.cpu().numpy()

        for p, s in zip(preds, scores):
            guesses.append([(self.i_to_ans[p], s)])

        return guesses

    def save(self, directory: str):
        shutil.copyfile(self.model_file, os.path.join(directory, 'dan.pt'))
        shell(f'rm -f {self.model_file}')
        with open(os.path.join(directory, 'dan.pkl'), 'wb') as f:
            cloudpickle.dump({
                'page_field': self.page_field,
                'combined_text_field': self.text_field,
                'unigram_text_field': self.unigram_field,
                'bigram_text_field': self.bigram_field,
                'trigram_text_field': self.trigram_field,
                'combined_ngrams': self.combined_ngrams,
                'unigrams': self.unigrams,
                'bigrams': self.bigrams,
                'trigrams': self.trigrams,
                'combined_max_vocab_size': self.combined_max_vocab_size,
                'unigram_max_vocab_size': self.unigram_max_vocab_size,
                'bigram_max_vocab_size': self.bigram_max_vocab_size,
                'trigram_max_vocab_size': self.trigram_max_vocab_size,
                'qnum_field': self.qnum_field,
                'n_classes': self.n_classes,
                'gradient_clip': self.gradient_clip,
                'n_hidden_units': self.n_hidden_units,
                'n_hidden_layers': self.n_hidden_layers,
                'lr': self.lr,
                'nn_dropout': self.nn_dropout,
                'sm_dropout': self.sm_dropout,
                'batch_size': self.batch_size,
                'use_wiki': self.use_wiki,
                'n_wiki_sentences': self.n_wiki_sentences,
                'wiki_title_replace_token': self.wiki_title_replace_token,
                'lowercase': self.lowercase,
                'pooling': self.pooling,
                'random_seed': self.random_seed,
                'config_num': self.config_num
            }, f)

    @classmethod
    def load(cls, directory: str):
        with open(os.path.join(directory, 'dan.pkl'), 'rb') as f:
            params = cloudpickle.load(f)

        guesser = DanGuesser(params['config_num'])
        guesser.page_field = params['page_field']
        guesser.qnum_field = params['qnum_field']

        guesser.text_field = params['combined_text_field']
        guesser.unigram_field = params['unigram_text_field']
        guesser.bigram_field = params['bigram_text_field']
        guesser.trigram_field = params['trigram_text_field']

        guesser.combined_ngrams = params['combined_ngrams']
        guesser.unigrams = params['unigrams']
        guesser.bigrams = params['bigrams']
        guesser.trigrams = params['trigrams']

        guesser.combined_max_vocab_size = params['combined_max_vocab_size']
        guesser.unigram_max_vocab_size = params['unigram_max_vocab_size']
        guesser.bigram_max_vocab_size = params['bigram_max_vocab_size']
        guesser.trigram_max_vocab_size = params['trigram_max_vocab_size']

        guesser.n_classes = params['n_classes']
        guesser.gradient_clip = params['gradient_clip']
        guesser.n_hidden_units = params['n_hidden_units']
        guesser.n_hidden_layers = params['n_hidden_layers']
        guesser.lr = params['lr']
        guesser.nn_dropout = params['nn_dropout']
        guesser.sm_dropout = params['sm_dropout']
        guesser.use_wiki = params['use_wiki']
        guesser.n_wiki_sentences = params['n_wiki_sentences']
        guesser.wiki_title_replace_token = params['wiki_title_replace_token']
        guesser.lowercase = params['lowercase']
        guesser.pooling = params['pooling']
        guesser.random_seed = params['random_seed']
        guesser.model = DanModel(
            guesser.n_classes,
            text_field=guesser.text_field,
            unigram_field=guesser.unigram_field,
            bigram_field=guesser.bigram_field,
            trigram_field=guesser.trigram_field,
            init_embeddings=False, emb_dim=300,
            n_hidden_layers=guesser.n_hidden_layers,
            n_hidden_units=guesser.n_hidden_units,
            pooling=guesser.pooling
        )
        guesser.model.load_state_dict(torch.load(
            os.path.join(directory, 'dan.pt'), map_location=lambda storage, loc: storage
        ))
        guesser.model.eval()
        if CUDA:
            guesser.model = guesser.model.cuda()
        return guesser

    @classmethod
<<<<<<< HEAD
    def targets(cls) -> List[str]:
        return ['dan.pickle', 'dan.pt']

    def qb_dataset(self):
        return QuizBowlDataset(guesser_train=True, buzzer_train=self.use_buzz_as_train)


class Encoder(nn.Module):
    def __init__(self, embedding_dim, n_hidden_layers, n_hidden_units, non_linearity, dropout_prob):
        super(Encoder, self).__init__()
        encoder_layers = []
        for i in range(n_hidden_layers):
            if i == 0:
                input_dim = embedding_dim
            else:
                input_dim = n_hidden_units

            encoder_layers.extend([
                nn.Linear(input_dim, n_hidden_units),
                nn.BatchNorm1d(n_hidden_units),
                non_linearity(),
                nn.Dropout(dropout_prob),
            ])
        self.encoder = nn.Sequential(*encoder_layers)

    def forward(self, x_array):
        return self.encoder(x_array)



class DanModel(nn.Module):
    def __init__(self, vocab_size, n_classes,
                 embeddings=None,
                 embedding_dim=300, nn_dropout_prob=.3, sm_dropout_prob=.3,
                 n_hidden_layers=1, n_hidden_units=1000, non_linearity='elu', dual_encoder=False):
        super(DanModel, self).__init__()
        self.n_hidden_layers = 1
        self.non_linearity = non_linearity
        if non_linearity == 'relu':
            self._non_linearity = nn.ReLU
        elif non_linearity == 'elu':
            self._non_linearity = nn.ELU
        elif non_linearity == 'prelu':
            self._non_linearity = nn.PReLU
        else:
            raise ValueError('Unrecognized non-linearity function:{}'.format(non_linearity))
        self.n_hidden_units = n_hidden_units
        self.nn_dropout_prob = nn_dropout_prob
        self.sm_dropout_prob = sm_dropout_prob
        self.vocab_size = vocab_size
        self.n_classes = n_classes
        self.embedding_dim = embedding_dim
        self.dual_encoder = dual_encoder

        self.dropout = nn.Dropout(nn_dropout_prob)

        self.embeddings = nn.Embedding(vocab_size, embedding_dim, padding_idx=0)
        if embeddings is not None:
            self.embeddings.weight.data = torch.from_numpy(embeddings).float()

        self.qb_encoder = Encoder(embedding_dim, n_hidden_layers, n_hidden_units, self._non_linearity, nn_dropout_prob)
        if dual_encoder:
            self.wiki_encoder = Encoder(
                embedding_dim, n_hidden_layers, n_hidden_units, self._non_linearity, nn_dropout_prob
            )
        else:
            self.wiki_encoder = None

        self.classifier = nn.Sequential(
            nn.Linear(n_hidden_units, n_classes),
            nn.BatchNorm1d(n_classes),
            nn.Dropout(sm_dropout_prob)
        )


    def forward(self, input_: Variable, lengths: Variable, source: int,
            grad_hook=None):
        q_enc = self.embeddings(input_)
        if grad_hook:
            q_enc.register_hook(grad_hook)
        q_enc = q_enc.sum(1) / lengths.view(input_.size()[0], -1)
        if self.dual_encoder:
            if source == 0:
                q_enc = self.qb_encoder(self.dropout(q_enc))
            elif source == 1:
                q_enc = self.wiki_encoder(self.dropout(q_enc))
            else:
                raise ValueError('Invalid source')
        else:
            q_enc = self.qb_encoder(self.dropout(q_enc))

        return self.classifier(q_enc)
=======
    def targets(cls):
        return ['dan.pt', 'dan.pkl']
>>>>>>> 5b32db26
<|MERGE_RESOLUTION|>--- conflicted
+++ resolved
@@ -571,100 +571,5 @@
         return guesser
 
     @classmethod
-<<<<<<< HEAD
-    def targets(cls) -> List[str]:
-        return ['dan.pickle', 'dan.pt']
-
-    def qb_dataset(self):
-        return QuizBowlDataset(guesser_train=True, buzzer_train=self.use_buzz_as_train)
-
-
-class Encoder(nn.Module):
-    def __init__(self, embedding_dim, n_hidden_layers, n_hidden_units, non_linearity, dropout_prob):
-        super(Encoder, self).__init__()
-        encoder_layers = []
-        for i in range(n_hidden_layers):
-            if i == 0:
-                input_dim = embedding_dim
-            else:
-                input_dim = n_hidden_units
-
-            encoder_layers.extend([
-                nn.Linear(input_dim, n_hidden_units),
-                nn.BatchNorm1d(n_hidden_units),
-                non_linearity(),
-                nn.Dropout(dropout_prob),
-            ])
-        self.encoder = nn.Sequential(*encoder_layers)
-
-    def forward(self, x_array):
-        return self.encoder(x_array)
-
-
-
-class DanModel(nn.Module):
-    def __init__(self, vocab_size, n_classes,
-                 embeddings=None,
-                 embedding_dim=300, nn_dropout_prob=.3, sm_dropout_prob=.3,
-                 n_hidden_layers=1, n_hidden_units=1000, non_linearity='elu', dual_encoder=False):
-        super(DanModel, self).__init__()
-        self.n_hidden_layers = 1
-        self.non_linearity = non_linearity
-        if non_linearity == 'relu':
-            self._non_linearity = nn.ReLU
-        elif non_linearity == 'elu':
-            self._non_linearity = nn.ELU
-        elif non_linearity == 'prelu':
-            self._non_linearity = nn.PReLU
-        else:
-            raise ValueError('Unrecognized non-linearity function:{}'.format(non_linearity))
-        self.n_hidden_units = n_hidden_units
-        self.nn_dropout_prob = nn_dropout_prob
-        self.sm_dropout_prob = sm_dropout_prob
-        self.vocab_size = vocab_size
-        self.n_classes = n_classes
-        self.embedding_dim = embedding_dim
-        self.dual_encoder = dual_encoder
-
-        self.dropout = nn.Dropout(nn_dropout_prob)
-
-        self.embeddings = nn.Embedding(vocab_size, embedding_dim, padding_idx=0)
-        if embeddings is not None:
-            self.embeddings.weight.data = torch.from_numpy(embeddings).float()
-
-        self.qb_encoder = Encoder(embedding_dim, n_hidden_layers, n_hidden_units, self._non_linearity, nn_dropout_prob)
-        if dual_encoder:
-            self.wiki_encoder = Encoder(
-                embedding_dim, n_hidden_layers, n_hidden_units, self._non_linearity, nn_dropout_prob
-            )
-        else:
-            self.wiki_encoder = None
-
-        self.classifier = nn.Sequential(
-            nn.Linear(n_hidden_units, n_classes),
-            nn.BatchNorm1d(n_classes),
-            nn.Dropout(sm_dropout_prob)
-        )
-
-
-    def forward(self, input_: Variable, lengths: Variable, source: int,
-            grad_hook=None):
-        q_enc = self.embeddings(input_)
-        if grad_hook:
-            q_enc.register_hook(grad_hook)
-        q_enc = q_enc.sum(1) / lengths.view(input_.size()[0], -1)
-        if self.dual_encoder:
-            if source == 0:
-                q_enc = self.qb_encoder(self.dropout(q_enc))
-            elif source == 1:
-                q_enc = self.wiki_encoder(self.dropout(q_enc))
-            else:
-                raise ValueError('Invalid source')
-        else:
-            q_enc = self.qb_encoder(self.dropout(q_enc))
-
-        return self.classifier(q_enc)
-=======
     def targets(cls):
-        return ['dan.pt', 'dan.pkl']
->>>>>>> 5b32db26
+        return ['dan.pt', 'dan.pkl']