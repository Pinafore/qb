--- conflicted
+++ resolved
@@ -112,15 +112,9 @@
                 dic = {x.guess: x.score / s for x in guesses.itertuples()}
                 
                 guess_dicts[-1].append(dic)
-<<<<<<< HEAD
 
     return qnum, answer_id, guess_dicts, results
 
-=======
-
-    return qnum, answer_id, guess_dicts, results
-
->>>>>>> 60456070
 def load_quizbowl(folds=c.BUZZER_INPUT_FOLDS) \
                     -> Tuple[Dict[str, int], Dict[str, list]]:
     # merge_dfs()
