import os
<<<<<<< HEAD
import sys
import json
import time
=======
>>>>>>> cdb826af
import pickle
import codecs
import numpy as np
import pandas as pd
<<<<<<< HEAD
from collections import namedtuple, defaultdict
from multiprocessing import Pool, Manager
=======
>>>>>>> cdb826af
from functools import partial
from typing import List, Dict, Tuple

from qanta.datasets.quiz_bowl import Question, QuestionDatabase, QuizBowlDataset
from qanta.guesser.abstract import AbstractGuesser
from qanta.util import constants as c
from qanta.util.io import safe_path
from qanta import logging
from qanta.buzzer import constants as bc
from qanta.util.multiprocess import _multiprocess

log = logging.get(__name__)

GUESSERS = [x.guesser_class for x in AbstractGuesser.list_enabled_guessers()]


def stupid_buzzer(iterator) -> Dict[int, int]:
    '''Buzz by several heuristics.
    '''

    def _do_one(vecs_results_masks):
        vecs, results, masks = vecs_results_masks
        hopeful = any(results == 1)
        prev_top_score = vecs[0][0]
        prev_variance = np.var(vecs[0])
        for i in range(len(masks)):
            if masks[i] == 0:
                return hopeful, results[i - 1], - 1
            if vecs[i][0] - prev_top_score > 0.3:
                if np.var(vecs[i]) - prev_variance > 0.005:
                    return hopeful, results[i], i
        return hopeful, results[-1], - 1

    num_hopeful = 0
    num_results = 0
    tot_reward = 0
    buzz_dict = dict()
    count = 0
    for i in range(iterator.size):
        batch = iterator.next_batch(np)
        count += len(batch.qids)
        vecs = np.swapaxes(batch.vecs, 0, 1)
        results = batch.results.T
        masks = batch.mask.T
        returns = map(_do_one, zip(vecs, results, masks))
        returns = list(map(list, zip(*returns)))
        hopeful = sum(returns[0])
        results = sum(returns[1])
        buzzes = list(returns[2])
        reward = ((results * 10) - (hopeful - results) * 5) / hopeful \
                if hopeful > 0 else 0
        num_hopeful += hopeful
        num_results += results
        tot_reward += reward
        for qid, buzz in zip(batch.qids, buzzes):
            qid = qid.tolist()
            buzz_dict[qid] = buzz
    tot_reward /= iterator.size
    log.info('[stupid] {0} {1} {2}'.format(
        num_hopeful, num_results, tot_reward))
    return buzz_dict

def _process_question(option2id: Dict[str, int], 
        all_questions: Dict[int, Question], qnum, question) -> \
            Tuple[int, int, List[List[Dict[str, int]]], List[List[int]]]:
    '''Process one question.
    return:
        qnum: question id,
        answer_id: answer id
        guess_dicts: a sequence of guess dictionaries for each guesser
        results: sequence of 0 and 1 for each guesser
    '''
    qnum = int(qnum)
    try:
        answer = all_questions[qnum].page
    except KeyError:
        return None
    if answer in option2id:
        answer_id = option2id[answer]
    else:
        answer_id = len(option2id)

    guess_dicts = []
    results = []
    for pos, pos_group in question.groupby(['sentence', 'token']):
        pos_group = pos_group.groupby('guesser')
        guess_dicts.append([])
        results.append([])
        for guesser in GUESSERS:
            if guesser not in pos_group.groups:
                log.info("{0} missing guesser {1}.".format(qnum, guesser))
                guess_dicts[-1].append({})
                results[-1].append(0)
            else:
                guesses = pos_group.get_group(guesser)
                guesses = guesses.sort_values('score', ascending=False)
                top_guess = guesses.iloc[0].guess
                results[-1].append(int(top_guess == answer))
                
                # s = sum(guesses.score)
                s = 1
                dic = {x.guess: x.score / s for x in guesses.itertuples()}
                
                guess_dicts[-1].append(dic)

    return qnum, answer_id, guess_dicts, results

def load_quizbowl(folds=c.BUZZER_INPUT_FOLDS) \
                    -> Tuple[Dict[str, int], Dict[str, list]]:
    # merge_dfs()
    log.info('Loading data')
    question_db = QuestionDatabase()
<<<<<<< HEAD
    quizbowl_db = QuizBowlDataset(bc.MIN_ANSWERS, guesser_train=True, buzzer_train=True)
=======
    quizbowl_db = QuizBowlDataset(buzzer_train=True)
>>>>>>> cdb826af
    all_questions = question_db.all_questions()
    if not os.path.isfile(bc.OPTIONS_DIR):
        log.info('Loading the set of options')
        all_options = set(quizbowl_db.training_data()[1])

        id2option = list(all_options)
        with open(safe_path(bc.OPTIONS_DIR), 'wb') as outfile:
            pickle.dump(id2option, outfile)
    else:
        with open(safe_path(bc.OPTIONS_DIR), 'rb') as infile:
            id2option = pickle.load(infile)
    option2id = {o: i for i, o in enumerate(id2option)}
    num_options = len(id2option)
    log.info('Number of options {0}'.format(len(id2option)))

    guesses_by_fold = dict()
    for fold in folds:
        save_dir = '%s_processed.pickle' % (os.path.join(bc.GUESSES_DIR, fold))
        if os.path.isfile(save_dir):
            with open(safe_path(save_dir), 'rb') as infile:
                guesses_by_fold[fold] = pickle.load(infile)
            log.info('Loading {0} guesses'.format(fold))
            continue

        log.info('Processing {0} guesses'.format(fold))
        guesses = AbstractGuesser.load_guesses(bc.GUESSES_DIR, folds=[fold])

        worker = partial(_process_question, option2id, all_questions)
        inputs = guesses.groupby('qnum')
        guesses_by_fold[fold] = _multiprocess(worker, inputs, info='df data',
                multi=True)
        guesses_by_fold[fold] = [x for x in guesses_by_fold[fold] if x is not None]
        print(len(guesses_by_fold[fold]))

        with open(safe_path(save_dir), 'wb') as outfile:
            pickle.dump(guesses_by_fold[fold], outfile)

        log.info('Processed {0} guesses saved to {1}'.format(fold, save_dir))

    return option2id, guesses_by_fold

def merge_dfs():
    GUESSERS = ["{0}.{1}".format(
        x.guesser_module, x.guesser_class) \
        for x in AbstractGuesser.list_enabled_guessers()]
    log.info("Merging guesser DataFrames.")
    merged_dir = os.path.join(c.GUESSER_TARGET_PREFIX, 'merged')
    if not os.path.exists(merged_dir):
        os.makedirs(merged_dir)
    for fold in c.BUZZER_INPUT_FOLDS:
        if os.path.exists(AbstractGuesser.guess_path(merged_dir, fold)):
            log.info("Merged {0} exists, skipping.".format(fold))
            continue
        new_guesses = pd.DataFrame(columns=['fold', 'guess', 'guesser', 'qnum',
            'score', 'sentence', 'token'], dtype='object')
        for guesser in GUESSERS:
            guesser_dir = os.path.join(c.GUESSER_TARGET_PREFIX, guesser)
            guesses = AbstractGuesser.load_guesses(guesser_dir, folds=[fold])
            new_guesses = new_guesses.append(guesses)
        for col in ['qnum', 'sentence', 'token', 'score']:
            new_guesses[col] = pd.to_numeric(new_guesses[col], downcast='integer')
        AbstractGuesser.save_guesses(new_guesses, merged_dir, folds=[fold])
        log.info("Merging: {0} finished.".format(fold))

def load_protobowl():
    
    protobowl_df_dir = bc.PROTOBOWL_DIR + '.h5'
    protobowl_user_dir = bc.PROTOBOWL_DIR + '.user.pkl'
    if os.path.exists(protobowl_df_dir) and os.path.exists(protobowl_df_dir):
        with pd.HDFStore(protobowl_df_dir) as store:
            protobowl_df = store['data']
        with open(protobowl_user_dir, 'rb') as f:
            user_count = pickle.load(f)
        return protobowl_df, user_count

    def process_line(x):
        total_time = x['object']['time_elapsed'] + x['object']['time_remaining']
        ratio = x['object']['time_elapsed'] / total_time
        position = int(len(x['object']['question_text'].split()) * ratio)
        return [x['object']['guess'], x['object']['qid'], 
                position, x['object']['ruling'], x['object']['user']['id']]

    data = []
    count = 0
    user_count = defaultdict(lambda: 0)
    with codecs.open(bc.PROTOBOWL_DIR, 'r', 'utf-8') as f:
        line = f.readline()
        while line is not None:
            line = line.strip()
            if len(line) < 1:
                break
            while not line.endswith('}}'):
                l = f.readline()
                if l is None:
                    break
                line += l.strip()
            try:
                line = json.loads(line)
            except ValueError:
                line = f.readline()
                if line == None:
                    break
                continue
                
            count += 1
            if count % 10000 == 0:
                sys.stderr.write('\rdone: {}/9707590'.format(count))
            
            x = process_line(line)
            user_count[x[-1]] += 1
            data.append(x)
            line = f.readline()
    
    for x in data:
        x.append(user_count[x[-1]])

    protobowl_df = df = pd.DataFrame(data, 
            columns=['guess', 'qid', 'position', 
                     'result', 'uid', 'user_answers'])
    
    with pd.HDFStore(protobowl_df_dir) as store:
        store['data'] = protobowl_df
    
    user_count = dict(user_count)
    with open(protobowl_user_dir, 'wb') as f:
        pickle.dump(user_count, f)
        
    return protobowl_df, user_count

def ultimate_buzzer(test_iter):
    buzzes = dict()
    for i in range(test_iter.size):
        batch = test_iter.next_batch(np)
        masks = batch.mask.T.tolist()
        results = np.swapaxes(batch.results, 0, 1).tolist()
        for qnum, mask, result in zip(batch.qids, masks, results):
            if isinstance(qnum, np.ndarray):
                qnum = qnum.tolist()
            length = int(sum(mask))
            scores = result[:length]
            buzzes[qnum] = scores
    print(list(buzzes.values())[0])
    return buzzes

if __name__ == "__main__":
    merge_dfs()

    option2id, guesses_by_fold = load_quizbowl(c.BUZZER_INPUT_FOLDS)
    # load_protobowl()<|MERGE_RESOLUTION|>--- conflicted
+++ resolved
@@ -1,19 +1,13 @@
 import os
-<<<<<<< HEAD
 import sys
 import json
 import time
-=======
->>>>>>> cdb826af
 import pickle
 import codecs
 import numpy as np
 import pandas as pd
-<<<<<<< HEAD
 from collections import namedtuple, defaultdict
 from multiprocessing import Pool, Manager
-=======
->>>>>>> cdb826af
 from functools import partial
 from typing import List, Dict, Tuple
 
@@ -126,11 +120,7 @@
     # merge_dfs()
     log.info('Loading data')
     question_db = QuestionDatabase()
-<<<<<<< HEAD
     quizbowl_db = QuizBowlDataset(bc.MIN_ANSWERS, guesser_train=True, buzzer_train=True)
-=======
-    quizbowl_db = QuizBowlDataset(buzzer_train=True)
->>>>>>> cdb826af
     all_questions = question_db.all_questions()
     if not os.path.isfile(bc.OPTIONS_DIR):
         log.info('Loading the set of options')
