import sys
import pickle
import chainer

from qanta.guesser.abstract import AbstractGuesser
from qanta.config import conf

from qanta.buzzer import configs
from qanta.util import constants as c
from qanta.datasets.quiz_bowl import QuestionDatabase
from qanta.buzzer.iterator import QuestionIterator
from qanta.buzzer.util import load_quizbowl, GUESSERS
from qanta.buzzer.trainer import Trainer
from qanta.buzzer.models import MLP, RNN
from qanta.buzzer import constants as bc
from qanta.reporting.new_performance import generate as generate_report
from qanta import logging

N_GUESSERS = len(GUESSERS)
log = logging.get(__name__)


def run(cfg, fold, all_guesses, option2id):
    train_iter = QuestionIterator(all_guesses['dev'], option2id,
            batch_size=cfg.batch_size, step_size=cfg.step_size,
            neg_weight=cfg.neg_weight)
    test_iter = QuestionIterator(all_guesses[fold], option2id,
            batch_size=cfg.batch_size, step_size=cfg.step_size,
            neg_weight=cfg.neg_weight)

    model = MLP(n_input=test_iter.n_input, n_hidden=cfg.n_hidden,
            n_output=N_GUESSERS+1, n_layers=cfg.n_layers,
            dropout=cfg.dropout, batch_norm=cfg.batch_norm)

    gpu = conf['buzzer']['gpu']
    if gpu != -1 and chainer.cuda.available:
        log.info('Using gpu {0}'.format(gpu))
        chainer.cuda.get_device(gpu).use()
        model.to_gpu(gpu)

    trainer = Trainer(model, cfg.model_dir)
    trainer.run(train_iter, test_iter, 4, verbose=True)

    buzzes = trainer.test(test_iter)
    log.info('Buzzes generated. Size {0}.'.format(len(buzzes)))

    return buzzes

<<<<<<< HEAD
def get_cfgs():
    # n_layers, n_hidden, batch_norm / dropout, neg_weight, # step_size
    _n_layers = [1,2,3]
    _n_hidden = [50, 100, 200]
    _batch_norm = [True, False]
    _neg_weight = [1, 0.95, 0.9, 0.85, 0.8]
    cfgs = []
    for n_layers in _n_layers:
        cfg = configs.mlp()
        cfg.n_layers = n_layers
        cfgs.append(cfg)
    for n_hidden in _n_hidden:
        cfg = configs.mlp()
        cfg.n_hidden = n_hidden
        cfgs.append(cfg)
    for batch_norm in _batch_norm:
        cfg = configs.mlp()
        cfg.batch_norm = batch_norm
        cfgs.append(cfg)
    for neg_weight in _neg_weight:
        cfg = configs.mlp()
        cfg.neg_weight = neg_weight
        cfgs.append(cfg)
    return cfgs
=======

def hyper_search(fold):
    cfg = getattr(configs, 'mlp')()
>>>>>>> afeec7d7

def hyper_search(fold):
    option2id, all_guesses = load_quizbowl()

    all_questions = QuestionDatabase().all_questions()
    answers = {k: v.page for k, v in all_questions.items()}
    guesses_df = AbstractGuesser.load_guesses(bc.GUESSES_DIR, folds=[fold])

    cfgs = get_cfgs()
    cfg_buzzes = []
    for i, cfg in enumerate(cfgs):
        print('**********{}**********'.format(i))
        buzzes = run(cfg, fold, all_guesses, option2id)
        cfg_buzzes.append((cfg, buzzes))

    with open('output/buzzer/cfg_buzzes_{}.pkl'.format(fold), 'wb') as outfile:
        pickle.dump(cfg_buzzes, outfile)

if __name__ == '__main__':
    if len(sys.argv) > 1:
        folds = [sys.argv[1]]
    else:
        folds = c.BUZZ_FOLDS

    for fold in folds:
        hyper_search(fold)<|MERGE_RESOLUTION|>--- conflicted
+++ resolved
@@ -46,7 +46,6 @@
 
     return buzzes
 
-<<<<<<< HEAD
 def get_cfgs():
     # n_layers, n_hidden, batch_norm / dropout, neg_weight, # step_size
     _n_layers = [1,2,3]
@@ -71,11 +70,6 @@
         cfg.neg_weight = neg_weight
         cfgs.append(cfg)
     return cfgs
-=======
-
-def hyper_search(fold):
-    cfg = getattr(configs, 'mlp')()
->>>>>>> afeec7d7
 
 def hyper_search(fold):
     option2id, all_guesses = load_quizbowl()
