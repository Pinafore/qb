--- conflicted
+++ resolved
@@ -1,27 +1,19 @@
-class config:
+class mlp(config):
     optimizer = 'Adam'
     lr = 1e-3
     max_grad_norm = 5
     batch_size = 128
-
-class mlp(config):
-<<<<<<< HEAD
     n_hidden = 200
     n_layers = 5
     dropout = 0.3
     log_dir = 'mlp_buzzer.log'
     model_dir = 'output/buzzer/mlp_buzzer.npz'
-=======
-    def __init__(self):
-        super(mlp, self).__init__()
-        self.n_hidden = 200
-        self.n_layers = 5
-        self.dropout = 0.3
-        self.log_dir = 'mlp_buzzer.log'
-        self.model_dir = 'output/buzzer/mlp_buzzer.npz'
->>>>>>> 59127283
 
 class rnn(config):
+    optimizer = 'Adam'
+    lr = 1e-3
+    max_grad_norm = 5
+    batch_size = 128
     n_hidden = 128
     log_dir = 'rnn_buzzer.log'
     model_dir = 'output/buzzer/rnn_buzzer.npz'