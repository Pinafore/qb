import sys
import time
import pickle
import numpy as np
import codecs
import pandas as pd
import itertools
from functools import partial
from multiprocessing import Pool, Manager
from typing import List, Dict, Tuple, Optional

from qanta.util import constants as c
from qanta.util.io import safe_path
from qanta.config import conf
from qanta.datasets.quiz_bowl import QuestionDatabase
from qanta.guesser.abstract import AbstractGuesser
from qanta.buzzer.util import GUESSERS
<<<<<<< HEAD
N_GUESSERS = len(GUESSERS)

from qanta import logging
=======
from qanta.util.multiprocess import _multiprocess
from qanta import logging

N_GUESSERS = len(GUESSERS)
>>>>>>> 3a9a120e
log = logging.get(__name__)


def _buzzer2vwexpo(buzzes: Dict[int, List[List[float]]], 
        inputs: tuple) -> Tuple[list, list, list, list]:
    '''Multiprocessing worker for buzzer2vwexpo
    buzzes: dictionary of qnum -> buzzing position
    inputs: (qnum, question), queue:
        qnum: int, question id
        question: pd.group, the corresponding guesses
        queue: multiprocessing queue for tracking progress
    return:
        buzzf: list of buzz file entries
        predf: list of vw pred file entries
        metaf: list of vw meta file entries
        finalf: list of final file entries
    '''
    (qnum, question), queue = inputs
    qnum = int(qnum)
    buzz = buzzes[qnum]
    buzzf, predf, metaf, finalf = [], [], [], []
    final_guesses = []
    for i, (g_class, g_group) in enumerate(question.groupby('guesser')):
        # FIXME there might be missing guesses so the length might vary
        g_group = g_group.groupby(['sentence', 'token'])
        for pos, (sent_token, p_group) in enumerate(g_group):
            sent, token = sent_token
            p_group = p_group.sort_values('score', ascending=False)
            # normalize scores
            _sum = sum(p_group.score)
            scores = [(r.score / _sum, r.guess) for r in p_group.itertuples()]
            final_guesses.append(scores[0][1])
            for rank, (score, guess) in enumerate(scores):
                if np.argmax(buzz[pos]) == i and rank == 0:
                    buzzing = 1
                else:
                    buzzing = 0
                if isinstance(score, np.float):
                    score = score.tolist()
                # force negative weight for guesses that are not chosen
                weight = score if buzzing else score - 1
                predf.append([weight, qnum, sent, token])
                metaf.append([qnum, sent, token, guess])
                # manually do what csv.DictWriter does
                guess = guess if ',' not in guess else '"' + guess + '"'
                buzzf.append([qnum, sent, token, guess, g_class, buzzing, score])
    final_guess = final_guesses[np.argmax(buzz[-1][:N_GUESSERS])]
    final_guess = final_guess if ',' not in final_guess else '"' + final_guess + '"'
    finalf.append([qnum, final_guess])
    queue.put(qnum)
    return buzzf, predf, metaf, finalf

def buzzer2vwexpo(guesses_df: pd.DataFrame, 
        buzzes: Dict[int, List[List[float]]], fold: str) -> None:
    '''Given buzzing positions, generate vw_pred, vw_meta, buzz and final files
    guesses_df: pd.DataFrame of guesses
    buzzes: dictionary of qnum -> buzzing position
    fold: string indicating the data fold
    '''
<<<<<<< HEAD
    pool = Pool(conf['buzzer']['n_cores'])
    manager = Manager()
    queue = manager.Queue()
    inputs = [(question, queue) for question in guesses_df.groupby('qnum')]
    total_size = len(inputs)
    worker = partial(_buzzer2vwexpo, buzzes)
    result = pool.map_async(worker, inputs)

    # monitor loop
    while True:
        if result.ready():
            break
        else:
            size = queue.qsize()
            sys.stderr.write('\r[buzzer2vwexpo] done: {0}/{1}'.format(
                size, total_size))
            time.sleep(0.1)
    sys.stderr.write('\n')

    result = result.get()
=======
    inputs = guesses_df.groupby('qnum')
    worker = partial(_buzzer2vwexpo, buzzes)
    result = _multiprocess(worker, inputs, info='buzzer2vwexpo')
>>>>>>> 3a9a120e
    buzzf, predf, metaf, finalf = list(map(list, zip(*result)))

    with codecs.open(safe_path(c.PRED_TARGET.format(fold)), 'w', 'utf-8') as pred_file, \
         codecs.open(safe_path(c.META_TARGET.format(fold)), 'w', 'utf-8') as meta_file, \
         codecs.open(safe_path(c.EXPO_BUZZ.format(fold)), 'w', 'utf-8') as buzz_file, \
         codecs.open(safe_path(c.EXPO_FINAL.format(fold)), 'w', 'utf-8') as final_file:

        buzz_file.write('question,sentence,word,page,evidence,final,weight\n')
        final_file.write('question,answer\n')
        
        log.info('\n\n[buzzer2vwexpo] writing to files')

        buzz_out = '\n'.join('{0},{1},{2},{3},{4},{5},{6}'.format(*r) for r in
                itertools.chain(*buzzf))
        buzz_file.write(buzz_out)
        log.info('buzz file written')

        final_out = '\n'.join('{0},{1}'.format(*r) for r in
                itertools.chain(*finalf))
        final_file.write(final_out)
        log.info('final file written')

        pred_out = '\n'.join('{0} {1}_{2}_{3}'.format(*r) for r in
                itertools.chain(*predf))
        pred_file.write(pred_out)
        log.info('vw_pred file written')

        meta_out = '\n'.join('{0} {1} {2} {3}'.format(*r) for r in
                itertools.chain(*metaf))
        meta_file.write(meta_out)
        log.info('vw_meta file written')<|MERGE_RESOLUTION|>--- conflicted
+++ resolved
@@ -15,16 +15,10 @@
 from qanta.datasets.quiz_bowl import QuestionDatabase
 from qanta.guesser.abstract import AbstractGuesser
 from qanta.buzzer.util import GUESSERS
-<<<<<<< HEAD
-N_GUESSERS = len(GUESSERS)
-
-from qanta import logging
-=======
 from qanta.util.multiprocess import _multiprocess
 from qanta import logging
 
 N_GUESSERS = len(GUESSERS)
->>>>>>> 3a9a120e
 log = logging.get(__name__)
 
 
@@ -84,32 +78,9 @@
     buzzes: dictionary of qnum -> buzzing position
     fold: string indicating the data fold
     '''
-<<<<<<< HEAD
-    pool = Pool(conf['buzzer']['n_cores'])
-    manager = Manager()
-    queue = manager.Queue()
-    inputs = [(question, queue) for question in guesses_df.groupby('qnum')]
-    total_size = len(inputs)
-    worker = partial(_buzzer2vwexpo, buzzes)
-    result = pool.map_async(worker, inputs)
-
-    # monitor loop
-    while True:
-        if result.ready():
-            break
-        else:
-            size = queue.qsize()
-            sys.stderr.write('\r[buzzer2vwexpo] done: {0}/{1}'.format(
-                size, total_size))
-            time.sleep(0.1)
-    sys.stderr.write('\n')
-
-    result = result.get()
-=======
     inputs = guesses_df.groupby('qnum')
     worker = partial(_buzzer2vwexpo, buzzes)
     result = _multiprocess(worker, inputs, info='buzzer2vwexpo')
->>>>>>> 3a9a120e
     buzzf, predf, metaf, finalf = list(map(list, zip(*result)))
 
     with codecs.open(safe_path(c.PRED_TARGET.format(fold)), 'w', 'utf-8') as pred_file, \
