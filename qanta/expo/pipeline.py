import csv
from argparse import Namespace

import luigi
from luigi import LocalTarget, Task, ExternalTask, WrapperTask

from qanta.config import conf
from qanta.reporting.performance import load_data, load_audit
from qanta.datasets.quiz_bowl import QuestionDatabase
from qanta.preprocess import format_guess
from qanta.util.io import safe_path
from qanta.util.environment import QB_QUESTION_DB
from qanta.util.constants import (PRED_TARGET, META_TARGET, EXPO_BUZZ, EXPO_FINAL, VW_AUDIT,
                                  EXPO_QUESTIONS)
import qanta.buzzer.test

def find_final(lines):
    for l in lines:
        if l.buzz:
            return l.sentence, l.token, l.guess
    return -1, -1, lines[-1].guess


class CreateQuestions(Task):
    fold = luigi.Parameter()

    def output(self):
        return LocalTarget(safe_path(EXPO_QUESTIONS.format(self.fold)))

    def run(self):
        db = QuestionDatabase(QB_QUESTION_DB)
        questions = db.all_questions()
        with open(safe_path(EXPO_QUESTIONS.format(self.fold)), 'w', newline='') as f:
            f.write('id,answer,sent,text\n')
            writer = csv.writer(f, delimiter=',')
            for q in questions.values():
                if q.fold != self.fold:
                    continue
                max_sent = max(q.text.keys())
                for i in range(max_sent + 1):
                    writer.writerow([q.qnum, format_guess(q.page), i, q.text[i]])


class Prerequisites(ExternalTask):
    fold = luigi.Parameter()

    def output(self):
        return [LocalTarget(PRED_TARGET.format(self.fold)),
                LocalTarget(META_TARGET.format(self.fold))]


class GenerateExpoBuzzer(Task):
    fold = luigi.Parameter()

    def requires(self):
        yield Prerequisites(fold=self.fold)

    def output(self):
        return [LocalTarget(EXPO_BUZZ.format(self.fold)),
                LocalTarget(EXPO_FINAL.format(self.fold))]

    def run(self):
        args = Namespace
        args.config = conf['buzzer']['config']
        args.fold = self.fold
        qanta.buzzer.test.generate(args)

class GenerateExpoBuzzer(Task):
    fold = luigi.Parameter()

    def requires(self):
        yield Prerequisites(fold=self.fold)

    def output(self):
        return [LocalTarget(EXPO_BUZZ.format(self.fold)),
                LocalTarget(EXPO_FINAL.format(self.fold))]

    def run(self):
        args = Namespace
        args.config = conf['buzzer']['config']
        args.fold = self.fold
        qanta.buzzer.test.generate(args)

class AllExpo(WrapperTask):
    def requires(self):
<<<<<<< HEAD
        yield GenerateExpoBuzzer(fold='expo')
        yield CreateQuestions(fold='expo')
        yield GenerateExpoBuzzer(fold='test')
        yield CreateQuestions(fold='test')
=======
        yield GenerateExpoBuzzer(fold='test')
        yield CreateTestQuestions()
>>>>>>> 59127283
<|MERGE_RESOLUTION|>--- conflicted
+++ resolved
@@ -83,12 +83,7 @@
 
 class AllExpo(WrapperTask):
     def requires(self):
-<<<<<<< HEAD
         yield GenerateExpoBuzzer(fold='expo')
         yield CreateQuestions(fold='expo')
         yield GenerateExpoBuzzer(fold='test')
-        yield CreateQuestions(fold='test')
-=======
-        yield GenerateExpoBuzzer(fold='test')
-        yield CreateTestQuestions()
->>>>>>> 59127283
+        yield CreateQuestions(fold='test')